--- conflicted
+++ resolved
@@ -67,11 +67,7 @@
 import Data.IORef
 import Foreign.ForeignPtr
 import Formatting                                                   hiding ( bytes )
-<<<<<<< HEAD
-import Language.Haskell.TH.Extra
-=======
 import Language.Haskell.TH.Extra                                    hiding ( Type )
->>>>>>> ea6ed758
 import System.IO.Unsafe
 import Prelude                                                      hiding ( mapM )
 
