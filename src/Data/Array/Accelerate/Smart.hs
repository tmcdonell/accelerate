--- conflicted
+++ resolved
@@ -41,14 +41,6 @@
   tup2, tup3, tup4, tup5, tup6, tup7, tup8, tup9, tup10, tup11, tup12, tup13, tup14, tup15, tup16,
   untup2, untup3, untup4, untup5, untup6, untup7, untup8, untup9, untup10, untup11, untup12, untup13, untup14, untup15, untup16,
 
-<<<<<<< HEAD
-  atup2, atup3, atup4, atup5, atup6, atup7, atup8, atup9, atup10, atup11, atup12, atup13, atup14, atup15, atup16,
-  unatup2, unatup3, unatup4, unatup5, unatup6, unatup7, unatup8, unatup9, unatup10, unatup11, unatup12, unatup13, unatup14, unatup15, unatup16,
-
-  prj0, prj1,
-
-=======
->>>>>>> da18b951
   -- * Smart constructors for constants
   mkMinBound, mkMaxBound, mkPi,
   mkSin, mkCos, mkTan,
@@ -352,7 +344,6 @@
                 -> acc (Array sh' e)
                 -> PreSmartAcc acc exp (Array sh e)
 
-<<<<<<< HEAD
   Replicate     :: SliceIndex slix sl co sh
                 -> exp slix
                 -> acc                 (Array sl e)
@@ -360,15 +351,6 @@
 
   Slice         :: SliceIndex slix sl co sh
                 -> acc                 (Array sh e)
-=======
-  Replicate     :: (Slice slix, Elt e)
-                => exp slix
-                -> acc                 (Array (SliceShape slix) e)
-                -> PreSmartAcc acc exp (Array (FullShape  slix) e)
-
-  Slice         :: (Slice slix, Elt e)
-                => acc                 (Array (FullShape  slix) e)
->>>>>>> da18b951
                 -> exp slix
                 -> PreSmartAcc acc exp (Array sl e)
 
@@ -761,504 +743,6 @@
   Undef         :: ScalarType t
                 -> PreSmartExp acc exp t
 
-<<<<<<< HEAD
-  Coerce        :: (Typeable a, Typeable b, BitSizeEq a b)
-                => ScalarType a
-                -> ScalarType b
-                -> exp a
-                -> PreSmartExp acc exp b
-
-class HasExpType f where
-  expType :: f t -> TupleType t
-
-instance HasExpType exp => HasExpType (PreSmartExp acc exp) where
-  expType expr = case expr of
-    Tag tp _                        -> tp
-    Const tp _                      -> TupRsingle tp
-    Nil                             -> TupRunit
-    Pair e1 e2                      -> expType e1 `TupRpair` expType e2
-    Prj idx e                       -> let TupRpair t1 t2 = expType e in case idx of
-                                         PairIdxLeft  -> t1
-                                         PairIdxRight -> t2
-    VecPack   vecR _                -> TupRsingle $ VectorScalarType $ vecRvector vecR
-    VecUnpack vecR _                -> vecRtuple vecR
-    ToIndex _ _ _                   -> TupRsingle $ scalarTypeInt
-    FromIndex shr _ _               -> shapeType shr
-    Cond _ e _                      -> expType e
-    While t _ _ _                   -> t
-    PrimConst c                     -> primConstType c
-    PrimApp f _                     -> snd $ primFunType f
-    Index tp _ _                    -> tp
-    LinearIndex tp _ _              -> tp
-    Shape shr _                     -> shapeType shr
-    ShapeSize _ _                   -> TupRsingle $ scalarTypeInt
-    Foreign (_ :: asm (x -> y)) _ _ -> eltType @y
-    Undef tp                        -> TupRsingle tp
-    Coerce _ tp _                   -> TupRsingle tp
-
-instance HasExpType SmartExp where
-  expType (SmartExp e) = expType e
-
--- Smart constructors and destructors for array tuples
--- ---------------------------------------------------
-
-nilAtup :: SmartAcc ()
-nilAtup = SmartAcc Anil
-
-snocAtup :: (Typeable a, Arrays b) => SmartAcc a -> Acc b -> SmartAcc (a, ArrRepr b)
-snocAtup a (Acc b) = SmartAcc $ Apair a b
-
-atup2 :: (Arrays a, Arrays b)
-      => (Acc a, Acc b)
-      -> Acc (a, b)
-atup2 (a, b)
-  = Acc
-  $ nilAtup `snocAtup` a
-            `snocAtup` b
-
-atup3 :: (Arrays a, Arrays b, Arrays c)
-      => (Acc a, Acc b, Acc c)
-      -> Acc (a, b, c)
-atup3 (a, b, c)
-  = Acc
-  $ nilAtup `snocAtup` a
-            `snocAtup` b
-            `snocAtup` c
-
-atup4 :: (Arrays a, Arrays b, Arrays c, Arrays d)
-      => (Acc a, Acc b, Acc c, Acc d)
-      -> Acc (a, b, c, d)
-atup4 (a, b, c, d)
-  = Acc
-  $ nilAtup `snocAtup` a
-            `snocAtup` b
-            `snocAtup` c
-            `snocAtup` d
-
-atup5 :: (Arrays a, Arrays b, Arrays c, Arrays d, Arrays e)
-      => (Acc a, Acc b, Acc c, Acc d, Acc e)
-      -> Acc (a, b, c, d, e)
-atup5 (a, b, c, d, e)
-  = Acc
-  $ nilAtup `snocAtup` a
-            `snocAtup` b
-            `snocAtup` c
-            `snocAtup` d
-            `snocAtup` e
-
-atup6 :: (Arrays a, Arrays b, Arrays c, Arrays d, Arrays e, Arrays f)
-      => (Acc a, Acc b, Acc c, Acc d, Acc e, Acc f)
-      -> Acc (a, b, c, d, e, f)
-atup6 (a, b, c, d, e, f)
-  = Acc
-  $ nilAtup `snocAtup` a
-            `snocAtup` b
-            `snocAtup` c
-            `snocAtup` d
-            `snocAtup` e
-            `snocAtup` f
-
-atup7 :: (Arrays a, Arrays b, Arrays c, Arrays d, Arrays e, Arrays f, Arrays g)
-      => (Acc a, Acc b, Acc c, Acc d, Acc e, Acc f, Acc g)
-      -> Acc (a, b, c, d, e, f, g)
-atup7 (a, b, c, d, e, f, g)
-  = Acc
-  $ nilAtup `snocAtup` a
-            `snocAtup` b
-            `snocAtup` c
-            `snocAtup` d
-            `snocAtup` e
-            `snocAtup` f
-            `snocAtup` g
-
-atup8 :: (Arrays a, Arrays b, Arrays c, Arrays d, Arrays e, Arrays f, Arrays g, Arrays h)
-      => (Acc a, Acc b, Acc c, Acc d, Acc e, Acc f, Acc g, Acc h)
-      -> Acc (a, b, c, d, e, f, g, h)
-atup8 (a, b, c, d, e, f, g, h)
-  = Acc
-  $ nilAtup `snocAtup` a
-            `snocAtup` b
-            `snocAtup` c
-            `snocAtup` d
-            `snocAtup` e
-            `snocAtup` f
-            `snocAtup` g
-            `snocAtup` h
-
-atup9 :: (Arrays a, Arrays b, Arrays c, Arrays d, Arrays e, Arrays f, Arrays g, Arrays h, Arrays i)
-      => (Acc a, Acc b, Acc c, Acc d, Acc e, Acc f, Acc g, Acc h, Acc i)
-      -> Acc (a, b, c, d, e, f, g, h, i)
-atup9 (a, b, c, d, e, f, g, h, i)
-  = Acc
-  $ nilAtup `snocAtup` a
-            `snocAtup` b
-            `snocAtup` c
-            `snocAtup` d
-            `snocAtup` e
-            `snocAtup` f
-            `snocAtup` g
-            `snocAtup` h
-            `snocAtup` i
-
-atup10 :: (Arrays a, Arrays b, Arrays c, Arrays d, Arrays e, Arrays f, Arrays g, Arrays h, Arrays i, Arrays j)
-       => (Acc a, Acc b, Acc c, Acc d, Acc e, Acc f, Acc g, Acc h, Acc i, Acc j)
-       -> Acc (a, b, c, d, e, f, g, h, i, j)
-atup10 (a, b, c, d, e, f, g, h, i, j)
-  = Acc
-  $ nilAtup `snocAtup` a
-            `snocAtup` b
-            `snocAtup` c
-            `snocAtup` d
-            `snocAtup` e
-            `snocAtup` f
-            `snocAtup` g
-            `snocAtup` h
-            `snocAtup` i
-            `snocAtup` j
-
-atup11 :: (Arrays a, Arrays b, Arrays c, Arrays d, Arrays e, Arrays f, Arrays g, Arrays h, Arrays i, Arrays j, Arrays k)
-       => (Acc a, Acc b, Acc c, Acc d, Acc e, Acc f, Acc g, Acc h, Acc i, Acc j, Acc k)
-       -> Acc (a, b, c, d, e, f, g, h, i, j, k)
-atup11 (a, b, c, d, e, f, g, h, i, j, k)
-  = Acc
-  $ nilAtup `snocAtup` a
-            `snocAtup` b
-            `snocAtup` c
-            `snocAtup` d
-            `snocAtup` e
-            `snocAtup` f
-            `snocAtup` g
-            `snocAtup` h
-            `snocAtup` i
-            `snocAtup` j
-            `snocAtup` k
-
-atup12 :: (Arrays a, Arrays b, Arrays c, Arrays d, Arrays e, Arrays f, Arrays g, Arrays h, Arrays i, Arrays j, Arrays k, Arrays l)
-       => (Acc a, Acc b, Acc c, Acc d, Acc e, Acc f, Acc g, Acc h, Acc i, Acc j, Acc k, Acc l)
-       -> Acc (a, b, c, d, e, f, g, h, i, j, k, l)
-atup12 (a, b, c, d, e, f, g, h, i, j, k, l)
-  = Acc
-  $ nilAtup `snocAtup` a
-            `snocAtup` b
-            `snocAtup` c
-            `snocAtup` d
-            `snocAtup` e
-            `snocAtup` f
-            `snocAtup` g
-            `snocAtup` h
-            `snocAtup` i
-            `snocAtup` j
-            `snocAtup` k
-            `snocAtup` l
-
-atup13 :: (Arrays a, Arrays b, Arrays c, Arrays d, Arrays e, Arrays f, Arrays g, Arrays h, Arrays i, Arrays j, Arrays k, Arrays l, Arrays m)
-       => (Acc a, Acc b, Acc c, Acc d, Acc e, Acc f, Acc g, Acc h, Acc i, Acc j, Acc k, Acc l, Acc m)
-       -> Acc (a, b, c, d, e, f, g, h, i, j, k, l, m)
-atup13 (a, b, c, d, e, f, g, h, i, j, k, l, m)
-  = Acc
-  $ nilAtup `snocAtup` a
-            `snocAtup` b
-            `snocAtup` c
-            `snocAtup` d
-            `snocAtup` e
-            `snocAtup` f
-            `snocAtup` g
-            `snocAtup` h
-            `snocAtup` i
-            `snocAtup` j
-            `snocAtup` k
-            `snocAtup` l
-            `snocAtup` m
-
-atup14 :: (Arrays a, Arrays b, Arrays c, Arrays d, Arrays e, Arrays f, Arrays g, Arrays h, Arrays i, Arrays j, Arrays k, Arrays l, Arrays m, Arrays n)
-       => (Acc a, Acc b, Acc c, Acc d, Acc e, Acc f, Acc g, Acc h, Acc i, Acc j, Acc k, Acc l, Acc m, Acc n)
-       -> Acc (a, b, c, d, e, f, g, h, i, j, k, l, m, n)
-atup14 (a, b, c, d, e, f, g, h, i, j, k, l, m, n)
-  = Acc
-  $ nilAtup `snocAtup` a
-            `snocAtup` b
-            `snocAtup` c
-            `snocAtup` d
-            `snocAtup` e
-            `snocAtup` f
-            `snocAtup` g
-            `snocAtup` h
-            `snocAtup` i
-            `snocAtup` j
-            `snocAtup` k
-            `snocAtup` l
-            `snocAtup` m
-            `snocAtup` n
-
-atup15 :: (Arrays a, Arrays b, Arrays c, Arrays d, Arrays e, Arrays f, Arrays g, Arrays h, Arrays i, Arrays j, Arrays k, Arrays l, Arrays m, Arrays n, Arrays o)
-       => (Acc a, Acc b, Acc c, Acc d, Acc e, Acc f, Acc g, Acc h, Acc i, Acc j, Acc k, Acc l, Acc m, Acc n, Acc o)
-       -> Acc (a, b, c, d, e, f, g, h, i, j, k, l, m, n, o)
-atup15 (a, b, c, d, e, f, g, h, i, j, k, l, m, n, o)
-  = Acc
-  $ nilAtup `snocAtup` a
-            `snocAtup` b
-            `snocAtup` c
-            `snocAtup` d
-            `snocAtup` e
-            `snocAtup` f
-            `snocAtup` g
-            `snocAtup` h
-            `snocAtup` i
-            `snocAtup` j
-            `snocAtup` k
-            `snocAtup` l
-            `snocAtup` m
-            `snocAtup` n
-            `snocAtup` o
-
-atup16 :: (Arrays a, Arrays b, Arrays c, Arrays d, Arrays e, Arrays f, Arrays g, Arrays h, Arrays i, Arrays j, Arrays k, Arrays l, Arrays m, Arrays n, Arrays o, Arrays p)
-       => (Acc a, Acc b, Acc c, Acc d, Acc e, Acc f, Acc g, Acc h, Acc i, Acc j, Acc k, Acc l, Acc m, Acc n, Acc o, Acc p)
-       -> Acc (a, b, c, d, e, f, g, h, i, j, k, l, m, n, o, p)
-atup16 (a, b, c, d, e, f, g, h, i, j, k, l, m, n, o, p)
-  = Acc
-  $ nilAtup `snocAtup` a
-            `snocAtup` b
-            `snocAtup` c
-            `snocAtup` d
-            `snocAtup` e
-            `snocAtup` f
-            `snocAtup` g
-            `snocAtup` h
-            `snocAtup` i
-            `snocAtup` j
-            `snocAtup` k
-            `snocAtup` l
-            `snocAtup` m
-            `snocAtup` n
-            `snocAtup` o
-            `snocAtup` p
-
-unatup2 :: (Arrays a, Arrays b)
-        => Acc (a, b)
-        -> (Acc a, Acc b)
-unatup2 (Acc e) =
-  ( aprj1 e
-  , aprj0 e )
-
-unatup3 :: (Arrays a, Arrays b, Arrays c)
-        => Acc (a, b, c)
-        -> (Acc a, Acc b, Acc c)
-unatup3 (Acc e) =
-  ( aprj2 e
-  , aprj1 e
-  , aprj0 e )
-
-unatup4
-    :: (Arrays a, Arrays b, Arrays c, Arrays d)
-    => Acc (a, b, c, d)
-    -> (Acc a, Acc b, Acc c, Acc d)
-unatup4 (Acc e) =
-  ( aprj3 e
-  , aprj2 e
-  , aprj1 e
-  , aprj0 e )
-
-unatup5
-    :: (Arrays a, Arrays b, Arrays c, Arrays d, Arrays e)
-    => Acc (a, b, c, d, e)
-    -> (Acc a, Acc b, Acc c, Acc d, Acc e)
-unatup5 (Acc e) =
-  ( aprj4 e
-  , aprj3 e
-  , aprj2 e
-  , aprj1 e
-  , aprj0 e )
-
-unatup6
-    :: (Arrays a, Arrays b, Arrays c, Arrays d, Arrays e, Arrays f)
-    => Acc (a, b, c, d, e, f)
-    -> (Acc a, Acc b, Acc c, Acc d, Acc e, Acc f)
-unatup6 (Acc e) =
-  ( aprj5 e
-  , aprj4 e
-  , aprj3 e
-  , aprj2 e
-  , aprj1 e
-  , aprj0 e )
-
-unatup7
-    :: (Arrays a, Arrays b, Arrays c, Arrays d, Arrays e, Arrays f, Arrays g)
-    => Acc (a, b, c, d, e, f, g)
-    -> (Acc a, Acc b, Acc c, Acc d, Acc e, Acc f, Acc g)
-unatup7 (Acc e) =
-  ( aprj6 e
-  , aprj5 e
-  , aprj4 e
-  , aprj3 e
-  , aprj2 e
-  , aprj1 e
-  , aprj0 e )
-
-unatup8
-    :: (Arrays a, Arrays b, Arrays c, Arrays d, Arrays e, Arrays f, Arrays g, Arrays h)
-    => Acc (a, b, c, d, e, f, g, h)
-    -> (Acc a, Acc b, Acc c, Acc d, Acc e, Acc f, Acc g, Acc h)
-unatup8 (Acc e) =
-  ( aprj7 e
-  , aprj6 e
-  , aprj5 e
-  , aprj4 e
-  , aprj3 e
-  , aprj2 e
-  , aprj1 e
-  , aprj0 e )
-
-unatup9
-    :: (Arrays a, Arrays b, Arrays c, Arrays d, Arrays e, Arrays f, Arrays g, Arrays h, Arrays i)
-    => Acc (a, b, c, d, e, f, g, h, i)
-    -> (Acc a, Acc b, Acc c, Acc d, Acc e, Acc f, Acc g, Acc h, Acc i)
-unatup9 (Acc e) =
-  ( aprj8 e
-  , aprj7 e
-  , aprj6 e
-  , aprj5 e
-  , aprj4 e
-  , aprj3 e
-  , aprj2 e
-  , aprj1 e
-  , aprj0 e )
-
-unatup10
-    :: (Arrays a, Arrays b, Arrays c, Arrays d, Arrays e, Arrays f, Arrays g, Arrays h, Arrays i, Arrays j)
-    => Acc (a, b, c, d, e, f, g, h, i, j)
-    -> (Acc a, Acc b, Acc c, Acc d, Acc e, Acc f, Acc g, Acc h, Acc i, Acc j)
-unatup10 (Acc e) =
-  ( aprj9 e
-  , aprj8 e
-  , aprj7 e
-  , aprj6 e
-  , aprj5 e
-  , aprj4 e
-  , aprj3 e
-  , aprj2 e
-  , aprj1 e
-  , aprj0 e )
-
-unatup11
-    :: (Arrays a, Arrays b, Arrays c, Arrays d, Arrays e, Arrays f, Arrays g, Arrays h, Arrays i, Arrays j, Arrays k)
-    => Acc (a, b, c, d, e, f, g, h, i, j, k)
-    -> (Acc a, Acc b, Acc c, Acc d, Acc e, Acc f, Acc g, Acc h, Acc i, Acc j, Acc k)
-unatup11 (Acc e) =
-  ( aprj10 e
-  , aprj9 e
-  , aprj8 e
-  , aprj7 e
-  , aprj6 e
-  , aprj5 e
-  , aprj4 e
-  , aprj3 e
-  , aprj2 e
-  , aprj1 e
-  , aprj0 e )
-
-unatup12
-    :: (Arrays a, Arrays b, Arrays c, Arrays d, Arrays e, Arrays f, Arrays g, Arrays h, Arrays i, Arrays j, Arrays k, Arrays l)
-    => Acc (a, b, c, d, e, f, g, h, i, j, k, l)
-    -> (Acc a, Acc b, Acc c, Acc d, Acc e, Acc f, Acc g, Acc h, Acc i, Acc j, Acc k, Acc l)
-unatup12 (Acc e) =
-  ( aprj11 e
-  , aprj10 e
-  , aprj9 e
-  , aprj8 e
-  , aprj7 e
-  , aprj6 e
-  , aprj5 e
-  , aprj4 e
-  , aprj3 e
-  , aprj2 e
-  , aprj1 e
-  , aprj0 e )
-
-unatup13
-    :: (Arrays a, Arrays b, Arrays c, Arrays d, Arrays e, Arrays f, Arrays g, Arrays h, Arrays i, Arrays j, Arrays k, Arrays l, Arrays m)
-    => Acc (a, b, c, d, e, f, g, h, i, j, k, l, m)
-    -> (Acc a, Acc b, Acc c, Acc d, Acc e, Acc f, Acc g, Acc h, Acc i, Acc j, Acc k, Acc l, Acc m)
-unatup13 (Acc e) =
-  ( aprj12 e
-  , aprj11 e
-  , aprj10 e
-  , aprj9 e
-  , aprj8 e
-  , aprj7 e
-  , aprj6 e
-  , aprj5 e
-  , aprj4 e
-  , aprj3 e
-  , aprj2 e
-  , aprj1 e
-  , aprj0 e )
-
-unatup14
-    :: (Arrays a, Arrays b, Arrays c, Arrays d, Arrays e, Arrays f, Arrays g, Arrays h, Arrays i, Arrays j, Arrays k, Arrays l, Arrays m, Arrays n)
-    => Acc (a, b, c, d, e, f, g, h, i, j, k, l, m, n)
-    -> (Acc a, Acc b, Acc c, Acc d, Acc e, Acc f, Acc g, Acc h, Acc i, Acc j, Acc k, Acc l, Acc m, Acc n)
-unatup14 (Acc e) =
-  ( aprj13 e
-  , aprj12 e
-  , aprj11 e
-  , aprj10 e
-  , aprj9 e
-  , aprj8 e
-  , aprj7 e
-  , aprj6 e
-  , aprj5 e
-  , aprj4 e
-  , aprj3 e
-  , aprj2 e
-  , aprj1 e
-  , aprj0 e )
-
-unatup15
-    :: (Arrays a, Arrays b, Arrays c, Arrays d, Arrays e, Arrays f, Arrays g, Arrays h, Arrays i, Arrays j, Arrays k, Arrays l, Arrays m, Arrays n, Arrays o)
-    => Acc (a, b, c, d, e, f, g, h, i, j, k, l, m, n, o)
-    -> (Acc a, Acc b, Acc c, Acc d, Acc e, Acc f, Acc g, Acc h, Acc i, Acc j, Acc k, Acc l, Acc m, Acc n, Acc o)
-unatup15 (Acc e) =
-  ( aprj14 e
-  , aprj13 e
-  , aprj12 e
-  , aprj11 e
-  , aprj10 e
-  , aprj9 e
-  , aprj8 e
-  , aprj7 e
-  , aprj6 e
-  , aprj5 e
-  , aprj4 e
-  , aprj3 e
-  , aprj2 e
-  , aprj1 e
-  , aprj0 e )
-
-unatup16
-    :: (Arrays a, Arrays b, Arrays c, Arrays d, Arrays e, Arrays f, Arrays g, Arrays h, Arrays i, Arrays j, Arrays k, Arrays l, Arrays m, Arrays n, Arrays o, Arrays p)
-    => Acc (a, b, c, d, e, f, g, h, i, j, k, l, m, n, o, p)
-    -> (Acc a, Acc b, Acc c, Acc d, Acc e, Acc f, Acc g, Acc h, Acc i, Acc j, Acc k, Acc l, Acc m, Acc n, Acc o, Acc p)
-unatup16 (Acc e) =
-  ( aprj15 e
-  , aprj14 e
-  , aprj13 e
-  , aprj12 e
-  , aprj11 e
-  , aprj10 e
-  , aprj9 e
-  , aprj8 e
-  , aprj7 e
-  , aprj6 e
-  , aprj5 e
-  , aprj4 e
-  , aprj3 e
-  , aprj2 e
-  , aprj1 e
-  , aprj0 e )
-
-
-=======
->>>>>>> da18b951
 -- Smart constructors for stencils
 -- -------------------------------
 
@@ -1292,14 +776,9 @@
 --
 class Stencil sh e stencil where
   type StencilRepr sh stencil :: Type
-<<<<<<< HEAD
 
   stencilR :: StencilR (EltRepr sh) (EltRepr e) (StencilRepr sh stencil)
-  stencilPrj :: SmartExp (StencilRepr sh stencil)
-             -> stencil
-=======
-  stencilPrj :: Exp (StencilRepr sh stencil) -> stencil
->>>>>>> da18b951
+  stencilPrj :: SmartExp (StencilRepr sh stencil) -> stencil
 
 -- DIM1
 instance Elt e => Stencil DIM1 e (Exp e, Exp e, Exp e) where
