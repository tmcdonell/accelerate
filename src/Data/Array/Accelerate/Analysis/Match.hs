{-# LANGUAGE AllowAmbiguousTypes #-}
{-# LANGUAGE CPP                 #-}
{-# LANGUAGE GADTs               #-}
{-# LANGUAGE PatternGuards       #-}
{-# LANGUAGE PolyKinds           #-}
{-# LANGUAGE RankNTypes          #-}
{-# LANGUAGE ScopedTypeVariables #-}
{-# LANGUAGE TypeApplications    #-}
{-# LANGUAGE TypeOperators       #-}
{-# OPTIONS_HADDOCK hide #-}
-- |
-- Module      : Data.Array.Accelerate.Analysis.Match
-- Copyright   : [2012..2019] The Accelerate Team
-- License     : BSD3
--
-- Maintainer  : Trevor L. McDonell <trevor.mcdonell@gmail.com>
-- Stability   : experimental
-- Portability : non-portable (GHC extensions)
--

module Data.Array.Accelerate.Analysis.Match (

  -- matching expressions
  MatchAcc,
  (:~:)(..),
  matchPreOpenAcc,
  matchPreOpenAfun,
  matchPreOpenExp,
  matchPreOpenFun,
  matchPrimFun,  matchPrimFun',
  -- matchOpenSeq,
  -- XXX merge artefact

  -- auxiliary
<<<<<<< HEAD
  matchIdx, matchTupleType, matchShapeType,
  matchIntegralType, matchFloatingType, matchNumType, matchScalarType,
  matchSource,
=======
  matchIdx,
  matchArraysType, matchArrayType, matchShapeType,
  matchTupleType, matchIntegralType, matchFloatingType, matchNumType, matchScalarType,
>>>>>>> d8a6731a

) where

-- standard library
import Control.Applicative                              ( liftA2 )
import Control.Monad                                    ( join )
import Data.Maybe
import Data.Typeable
import Unsafe.Coerce                                    ( unsafeCoerce )
import System.IO.Unsafe                                 ( unsafePerformIO )
import System.Mem.StableName
import Prelude                                          hiding ( exp )

#if __GLASGOW_HASKELL__ <= 708
import Control.Applicative                               ( (<$>), (<*>) )
#endif

-- friends
import Data.Array.Accelerate.Analysis.Hash
import Data.Array.Accelerate.Array.Representation       ( SliceIndex(..) )
import Data.Array.Accelerate.Array.Sugar
import Data.Array.Accelerate.AST
import Data.Array.Accelerate.Product
import Data.Array.Accelerate.Type


-- The type of matching array computations
--
type MatchAcc acc = forall aenv s t. acc aenv s -> acc aenv t -> Maybe (s :~: t)


-- XXX Merge artefact
-- {-# INLINEABLE matchOpenAcc #-}
-- matchOpenAcc
--     :: OpenAcc aenv s
--     -> OpenAcc aenv t
--     -> Maybe (s :~: t)
-- matchOpenAcc (OpenAcc acc1) (OpenAcc acc2) =
--   matchPreOpenAcc matchOpenAcc encodeOpenAcc acc1 acc2

-- Compute the congruence of two array computations. The nodes are congruent if
-- they have the same operator and their operands are congruent.
--
{-# INLINEABLE matchPreOpenAcc #-}
matchPreOpenAcc
    :: forall acc aenv s t.
       MatchAcc  acc
    -> EncodeAcc acc
    -> PreOpenAcc acc aenv s
    -> PreOpenAcc acc aenv t
    -> Maybe (s :~: t)
matchPreOpenAcc matchAcc encodeAcc = match
  where
    matchFun :: PreOpenFun acc env' aenv' u -> PreOpenFun acc env' aenv' v -> Maybe (u :~: v)
    matchFun = matchPreOpenFun matchAcc encodeAcc

    matchExp :: PreOpenExp acc env' aenv' u -> PreOpenExp acc env' aenv' v -> Maybe (u :~: v)
    matchExp = matchPreOpenExp matchAcc encodeAcc

    matchSeqIndex :: SeqIndex u -> SeqIndex v -> Maybe (u :~: v)
    matchSeqIndex SeqIndexRsingle SeqIndexRsingle = Just Refl
    matchSeqIndex SeqIndexRpair   SeqIndexRpair   = Just Refl
    matchSeqIndex _               _               = Nothing

    match :: PreOpenAcc acc aenv s -> PreOpenAcc acc aenv t -> Maybe (s :~: t)
    match (Alet x1 a1) (Alet x2 a2)
      | Just Refl <- matchAcc x1 x2
      , Just Refl <- matchAcc a1 a2
      = Just Refl

    match (Avar v1) (Avar v2)
      = matchIdx v1 v2

    match (Atuple t1) (Atuple t2)
      | Just Refl <- matchAtuple matchAcc t1 t2
      = gcast Refl  -- surface/representation type

    match (Aprj ix1 t1) (Aprj ix2 t2)
      | Just Refl <- matchAcc t1 t2
      , Just Refl <- matchTupleIdx ix1 ix2
      = Just Refl

    match (Apply f1 a1) (Apply f2 a2)
      | Just Refl <- matchPreOpenAfun matchAcc f1 f2
      , Just Refl <- matchAcc                  a1 a2
      = Just Refl

    match (Aforeign ff1 _ a1) (Aforeign ff2 _ a2)
      | Just Refl <- matchAcc a1 a2
      , unsafePerformIO $ do
          sn1 <- makeStableName ff1
          sn2 <- makeStableName ff2
          return $! hashStableName sn1 == hashStableName sn2
      = gcast Refl

    match (Acond p1 t1 e1) (Acond p2 t2 e2)
      | Just Refl <- matchExp p1 p2
      , Just Refl <- matchAcc t1 t2
      , Just Refl <- matchAcc e1 e2
      = Just Refl

    match (Awhile p1 f1 a1) (Awhile p2 f2 a2)
      | Just Refl <- matchAcc a1 a2
      , Just Refl <- matchPreOpenAfun matchAcc p1 p2
      , Just Refl <- matchPreOpenAfun matchAcc f1 f2
      = Just Refl

    match (Use a1) (Use a2)
      | Just Refl <- matchArrays (arrays @s) (arrays @t) a1 a2
      = gcast Refl

    match (Subarray ix1 sh1 a1) (Subarray ix2 sh2 a2)
      | Just Refl <- matchExp ix1 ix2
      , Just Refl <- matchExp sh1 sh2
      , Just Refl <- matchArrays ArraysRarray ArraysRarray a1 a2
      = gcast Refl

    match (Unit e1) (Unit e2)
      | Just Refl <- matchExp e1 e2
      = Just Refl

    match (Reshape sh1 a1) (Reshape sh2 a2)
      | Just Refl <- matchExp sh1 sh2
      , Just Refl <- matchAcc a1  a2
      = Just Refl

    match (Generate sh1 f1) (Generate sh2 f2)
      | Just Refl <- matchExp sh1 sh2
      , Just Refl <- matchFun f1  f2
      = Just Refl

    match (Transform sh1 ix1 f1 a1) (Transform sh2 ix2 f2 a2)
      | Just Refl <- matchExp sh1 sh2
      , Just Refl <- matchFun ix1 ix2
      , Just Refl <- matchFun f1  f2
      , Just Refl <- matchAcc a1  a2
      = Just Refl

    match (Replicate _ ix1 a1) (Replicate _ ix2 a2)
      | Just Refl <- matchExp ix1 ix2
      , Just Refl <- matchAcc a1  a2
      = gcast Refl  -- slice specification ??

    match (Slice _ a1 ix1) (Slice _ a2 ix2)
      | Just Refl <- matchAcc a1  a2
      , Just Refl <- matchExp ix1 ix2
      = gcast Refl  -- slice specification ??

    match (Map f1 a1) (Map f2 a2)
      | Just Refl <- matchFun f1 f2
      , Just Refl <- matchAcc a1 a2
      = Just Refl

    match (ZipWith f1 a1 b1) (ZipWith f2 a2 b2)
      | Just Refl <- matchFun f1 f2
      , Just Refl <- matchAcc a1 a2
      , Just Refl <- matchAcc b1 b2
      = Just Refl

    match (Fold f1 z1 a1) (Fold f2 z2 a2)
      | Just Refl <- matchFun f1 f2
      , Just Refl <- matchExp z1 z2
      , Just Refl <- matchAcc a1 a2
      = Just Refl

    match (Fold1 f1 a1) (Fold1 f2 a2)
      | Just Refl <- matchFun f1 f2
      , Just Refl <- matchAcc a1 a2
      = Just Refl

    match (FoldSeg f1 z1 a1 s1) (FoldSeg f2 z2 a2 s2)
      | Just Refl <- matchFun f1 f2
      , Just Refl <- matchExp z1 z2
      , Just Refl <- matchAcc a1 a2
      , Just Refl <- matchAcc s1 s2
      = Just Refl

    match (Fold1Seg f1 a1 s1) (Fold1Seg f2 a2 s2)
      | Just Refl <- matchFun f1 f2
      , Just Refl <- matchAcc a1 a2
      , Just Refl <- matchAcc s1 s2
      = Just Refl

    match (Scanl f1 z1 a1) (Scanl f2 z2 a2)
      | Just Refl <- matchFun f1 f2
      , Just Refl <- matchExp z1 z2
      , Just Refl <- matchAcc a1 a2
      = Just Refl

    match (Scanl' f1 z1 a1) (Scanl' f2 z2 a2)
      | Just Refl <- matchFun f1 f2
      , Just Refl <- matchExp z1 z2
      , Just Refl <- matchAcc a1 a2
      = Just Refl

    match (Scanl1 f1 a1) (Scanl1 f2 a2)
      | Just Refl <- matchFun f1 f2
      , Just Refl <- matchAcc a1 a2
      = Just Refl

    match (Scanr f1 z1 a1) (Scanr f2 z2 a2)
      | Just Refl <- matchFun f1 f2
      , Just Refl <- matchExp z1 z2
      , Just Refl <- matchAcc a1 a2
      = Just Refl

    match (Scanr' f1 z1 a1) (Scanr' f2 z2 a2)
      | Just Refl <- matchFun f1 f2
      , Just Refl <- matchExp z1 z2
      , Just Refl <- matchAcc a1 a2
      = Just Refl

    match (Scanr1 f1 a1) (Scanr1 f2 a2)
      | Just Refl <- matchFun f1 f2
      , Just Refl <- matchAcc a1 a2
      = Just Refl

    match (Permute f1 d1 p1 a1) (Permute f2 d2 p2 a2)
      | Just Refl <- matchFun f1 f2
      , Just Refl <- matchAcc d1 d2
      , Just Refl <- matchFun p1 p2
      , Just Refl <- matchAcc a1 a2
      = Just Refl

    match (Backpermute sh1 ix1 a1) (Backpermute sh2 ix2 a2)
      | Just Refl <- matchExp sh1 sh2
      , Just Refl <- matchFun ix1 ix2
      , Just Refl <- matchAcc a1  a2
      = Just Refl

    match (Stencil f1 b1 a1) (Stencil f2 b2 a2)
      | Just Refl <- matchFun f1 f2
      , Just Refl <- matchAcc a1 a2
      , matchBoundary matchAcc encodeAcc b1 b2
      = Just Refl

    match (Stencil2 f1 b1  a1  b2  a2) (Stencil2 f2 b1' a1' b2' a2')
      | Just Refl <- matchFun f1 f2
      , Just Refl <- matchAcc a1 a1'
      , Just Refl <- matchAcc a2 a2'
      , matchBoundary matchAcc encodeAcc b1 b1'
      , matchBoundary matchAcc encodeAcc b2 b2'
      = Just Refl

    match (Collect si1 min1 max1 i1 s1) (Collect si2 min2 max2 i2 s2)
      | Just Refl <- matchSeqIndex si1 si2
      , Just Refl <- matchExp min1 min2
      , Just Refl <- join $ liftA2 matchExp max1 max2
      , Just Refl <- join $ liftA2 matchExp i1 i2
      , Just Refl <- eqT3 s1 s2 -- index ~ index'
      , Just Refl <- matchSeq matchAcc encodeAcc s1 s2
      = Just Refl

    match _ _
      = Nothing


-- Array tuples
--
matchAtuple
    :: MatchAcc acc
    -> Atuple (acc aenv) s
    -> Atuple (acc aenv) t
    -> Maybe (s :~: t)
matchAtuple matchAcc (SnocAtup t1 a1) (SnocAtup t2 a2)
  | Just Refl <- matchAtuple matchAcc t1 t2
  , Just Refl <- matchAcc             a1 a2
  = Just Refl

matchAtuple _ NilAtup NilAtup = Just Refl
matchAtuple _ _       _       = Nothing


-- Array functions
--
{-# INLINEABLE matchPreOpenAfun #-}
matchPreOpenAfun
    :: MatchAcc acc
    -> PreOpenAfun acc aenv s
    -> PreOpenAfun acc aenv t
    -> Maybe (s :~: t)
matchPreOpenAfun m (Alam s) (Alam t)
  | Just Refl <- matchEnvTop        s t
  , Just Refl <- matchPreOpenAfun m s t
  = Just Refl
  where
    matchEnvTop :: (Arrays s, Arrays t)
                => PreOpenAfun acc (aenv, s) f -> PreOpenAfun acc (aenv, t) g -> Maybe (s :~: t)
    matchEnvTop _ _ = gcast Refl  -- ???

matchPreOpenAfun m (Abody s) (Abody t) = m s t
matchPreOpenAfun _ _         _         = Nothing


-- Match stencil boundaries
--
matchBoundary
    :: forall acc aenv sh t. Elt t
    => MatchAcc  acc
    -> EncodeAcc acc
    -> PreBoundary acc aenv (Array sh t)
    -> PreBoundary acc aenv (Array sh t)
    -> Bool
matchBoundary _ _ Clamp        Clamp        = True
matchBoundary _ _ Mirror       Mirror       = True
matchBoundary _ _ Wrap         Wrap         = True
matchBoundary _ _ (Constant s) (Constant t) = matchConst (eltType @t) s t
matchBoundary m h (Function f) (Function g)
  | Just Refl <- matchPreOpenFun m h f g
  = True
matchBoundary _ _ _ _
  = False


-- Match sequences
--
matchSeq
    :: forall idx acc aenv s t.
       MatchAcc  acc
    -> EncodeAcc acc
    -> PreOpenSeq idx acc aenv s
    -> PreOpenSeq idx acc aenv t
    -> Maybe (s :~: t)
matchSeq m h = match
  where
    matchExp :: PreOpenExp acc env' aenv' u -> PreOpenExp acc env' aenv' v -> Maybe (u :~: v)
    matchExp = matchPreOpenExp m h

    match :: forall aenv u v. PreOpenSeq idx acc aenv u -> PreOpenSeq idx acc aenv v -> Maybe (u :~: v)
    match (Producer p1 s1)   (Producer p2 s2)
      | Just Refl <- matchP p1 p2
      , Just Refl <- match s1 s2
      = Just Refl
    match (Consumer c1)   (Consumer c2)
      | Just Refl <- matchC c1 c2
      = Just Refl
    match (Reify _ ix1) (Reify _ ix2)
      | Just Refl <- m ix1 ix2
      = gcast Refl
    match _ _
      = Nothing

    matchP :: forall aenv u v. Producer idx acc aenv u -> Producer idx acc aenv v -> Maybe (u :~: v)
    matchP (Pull src1) (Pull src2)
      | Just Refl <- matchSource src1 src2
      = Just Refl
    matchP (Subarrays sh1 a1) (Subarrays sh2 a2)
      | Just Refl <- matchExp sh1 sh2
      , Just Refl <- matchArrays ArraysRarray ArraysRarray a1 a2
      = Just Refl
    matchP (FromSegs s1 n1 vs1) (FromSegs s2 n2 vs2)
      | Just Refl <- m s1 s2
      , Just Refl <- matchExp n1 n2
      , Just Refl <- m vs1 vs2
      = Just Refl
    matchP (Produce l1 f1) (Produce l2 f2)
      | Just Refl <- join $ liftA2 matchExp l1 l2
      , Just Refl <- matchPreOpenAfun m f1 f2
      = Just Refl
    -- matchP (MapBatch f1 c1 c1' a1 x1) (MapBatch f2 c2 c2' a2 x2)
    --   | Just Refl <- matchPreOpenAfun m f1 f2
    --   , Just Refl <- matchPreOpenAfun m c1 c2
    --   , Just Refl <- matchPreOpenAfun m c1' c2'
    --   , Just Refl <- m a1 a2
    --   , Just Refl <- m x1 x2
    --   = Just Refl
    matchP (ProduceAccum l1 f1 a1) (ProduceAccum l2 f2 a2)
      | Just Refl <- join $ liftA2 matchExp l1 l2
      , Just Refl <- matchPreOpenAfun m f1 f2
      , Just Refl <- m a1 a2
      = Just Refl
    matchP _ _
      = Nothing

    matchC :: forall aenv u v. Consumer idx acc aenv u -> Consumer idx acc aenv v -> Maybe (u :~: v)
    matchC (Last a1 d1) (Last a2 d2)
      | Just Refl <- m a1 a2
      , Just Refl <- m d1 d2
      = Just Refl
    matchC (FoldBatch f1 a1 x1) (FoldBatch f2 a2 x2)
      | Just Refl <- matchPreOpenAfun m f1 f2
      , Just Refl <- m a1 a2
      , Just Refl <- m x1 x2
      = Just Refl
    matchC (Stuple s1) (Stuple s2)
      | Just Refl <- matchAtuple (matchSeq m h) s1 s2
      = gcast Refl
    matchC _ _
      = Nothing

matchSource :: forall s t. Source s -> Source t -> Maybe (s :~: t)
matchSource (List arrs1) (List arrs2)
      | unsafePerformIO $ do
          sn1 <- makeStableName arrs1
          sn2 <- makeStableName arrs2
          return $! hashStableName sn1 == hashStableName sn2
      = gcast Refl
matchSource (RegularList _ arrs1) (RegularList _ arrs2)
      | unsafePerformIO $ do
          sn1 <- makeStableName arrs1
          sn2 <- makeStableName arrs2
          return $! hashStableName sn1 == hashStableName sn2
      = gcast Refl
-- XXX Merge artefact
-- matchSource (Function f1 a1) (Function f2 a2)
--       | unsafePerformIO $ do
--           sn1 <- makeStableName f1
--           sn2 <- makeStableName f2
--           return $! hashStableName sn1 == hashStableName sn2
--       , unsafePerformIO $ do
--           sn1 <- makeStableName a1
--           sn2 <- makeStableName a2
--           return $! hashStableName sn1 == hashStableName sn2
--       = gcast Refl
matchSource _ _ = Nothing


-- Match arrays
--
-- As a convenience, we are just comparing the stable names, but we could also
-- walk the structure comparing the underlying ptrsOfArrayData.
--
matchArrays :: ArraysR s -> ArraysR t -> s -> t -> Maybe (s :~: t)
matchArrays ArraysRunit ArraysRunit () ()
  = Just Refl

matchArrays (ArraysRpair a1 b1) (ArraysRpair a2 b2) (arr1,brr1) (arr2,brr2)
  | Just Refl <- matchArrays a1 a2 arr1 arr2
  , Just Refl <- matchArrays b1 b2 brr1 brr2
  = Just Refl

matchArrays ArraysRarray ArraysRarray (Array _ ad1) (Array _ ad2)
  | unsafePerformIO $ do
      sn1 <- makeStableName ad1
      sn2 <- makeStableName ad2
      return $! hashStableName sn1 == hashStableName sn2
  = gcast Refl

matchArrays _ _ _ _
  = Nothing


-- Compute the congruence of two scalar expressions. Two nodes are congruent if
-- either:
--
--  1. The nodes label constants and the contents are equal
--  2. They have the same operator and their operands are congruent
--
-- The below attempts to use real typed equality, but occasionally still needs
-- to use a cast, particularly when we can only match the representation types.
--
{-# INLINEABLE matchPreOpenExp #-}
matchPreOpenExp
    :: forall acc env aenv s t.
       MatchAcc  acc
    -> EncodeAcc acc
    -> PreOpenExp acc env aenv s
    -> PreOpenExp acc env aenv t
    -> Maybe (s :~: t)
matchPreOpenExp matchAcc encodeAcc = match
  where
    match :: forall env' aenv' s' t'.
             PreOpenExp acc env' aenv' s'
          -> PreOpenExp acc env' aenv' t'
          -> Maybe (s' :~: t')
    match (Let x1 e1) (Let x2 e2)
      | Just Refl <- match x1 x2
      , Just Refl <- match e1 e2
      = Just Refl

    match (Var v1) (Var v2)
      = matchIdx v1 v2

    match (Foreign ff1 _ e1) (Foreign ff2 _ e2)
      | Just Refl <- match e1 e2
      , unsafePerformIO $ do
          sn1 <- makeStableName ff1
          sn2 <- makeStableName ff2
          return $! hashStableName sn1 == hashStableName sn2
      = gcast Refl

    match (Const c1) (Const c2)
      | Just Refl <- matchTupleType (eltType @s') (eltType @t')
      , matchConst (eltType @s') c1 c2
      = gcast Refl  -- surface/representation type

    match Undef Undef
      | Just Refl <- matchTupleType (eltType @s') (eltType @t')
      = gcast Refl

    match (Coerce e1) (Coerce e2)
      | Just Refl <- matchTupleType (eltType @s') (eltType @t')
      , Just Refl <- match e1 e2
      = gcast Refl

    match (Tuple t1) (Tuple t2)
      | Just Refl <- matchTuple matchAcc encodeAcc t1 t2
      = gcast Refl  -- surface/representation type

    match (Prj ix1 t1) (Prj ix2 t2)
      | Just Refl <- match         t1  t2
      , Just Refl <- matchTupleIdx ix1 ix2
      = Just Refl

    match IndexAny IndexAny
      = gcast Refl  -- ???

    match IndexNil IndexNil
      = Just Refl

    match (IndexCons sl1 a1) (IndexCons sl2 a2)
      | Just Refl <- match sl1 sl2
      , Just Refl <- match a1 a2
      = Just Refl

    match (IndexHead sl1) (IndexHead sl2)
      | Just Refl <- match sl1 sl2
      = Just Refl

    match (IndexTail sl1) (IndexTail sl2)
      | Just Refl <- match sl1 sl2
      = Just Refl

    match (IndexTrans sl1) (IndexTrans sl2)
      | Just Refl <- match sl1 sl2
      = Just Refl

    match (IndexSlice sliceIndex1 _ sh1) (IndexSlice sliceIndex2 _ sh2)
      | Just Refl <- match sh1 sh2
      , Just Refl <- matchSliceRestrict sliceIndex1 sliceIndex2
      = gcast Refl  -- SliceIndex representation/surface type

    match (IndexFull sliceIndex1 ix1 sl1) (IndexFull sliceIndex2 ix2 sl2)
      | Just Refl <- match ix1 ix2
      , Just Refl <- match sl1 sl2
      , Just Refl <- matchSliceExtend sliceIndex1 sliceIndex2
      = gcast Refl  -- SliceIndex representation/surface type

    match (ToIndex sh1 i1) (ToIndex sh2 i2)
      | Just Refl <- match sh1 sh2
      , Just Refl <- match i1  i2
      = Just Refl

    match (FromIndex sh1 i1) (FromIndex sh2 i2)
      | Just Refl <- match i1  i2
      , Just Refl <- match sh1 sh2
      = Just Refl

    match (ToSlice _ sh1 i1) (ToSlice _ sh2 i2)
      | Just Refl <- match sh1 sh2
      , Just Refl <- match i1  i2
      = gcast Refl

    match (Cond p1 t1 e1) (Cond p2 t2 e2)
      | Just Refl <- match p1 p2
      , Just Refl <- match t1 t2
      , Just Refl <- match e1 e2
      = Just Refl

    match (While p1 f1 x1) (While p2 f2 x2)
      | Just Refl <- match x1 x2
      , Just Refl <- matchPreOpenFun matchAcc encodeAcc p1 p2
      , Just Refl <- matchPreOpenFun matchAcc encodeAcc f1 f2
      = Just Refl

    match (PrimConst c1) (PrimConst c2)
      = matchPrimConst c1 c2

    match (PrimApp f1 x1) (PrimApp f2 x2)
      | Just x1'  <- commutes encodeAcc f1 x1
      , Just x2'  <- commutes encodeAcc f2 x2
      , Just Refl <- match        x1' x2'
      , Just Refl <- matchPrimFun f1  f2
      = Just Refl

      | Just Refl <- match x1 x2
      , Just Refl <- matchPrimFun f1 f2
      = Just Refl

    match (Index a1 x1) (Index a2 x2)
      | Just Refl <- matchAcc a1 a2     -- should only be array indices
      , Just Refl <- match    x1 x2
      = Just Refl

    match (LinearIndex a1 x1) (LinearIndex a2 x2)
      | Just Refl <- matchAcc a1 a2
      , Just Refl <- match    x1 x2
      = Just Refl

    match (Shape a1) (Shape a2)
      | Just Refl <- matchAcc a1 a2     -- should only be array indices
      = Just Refl

    match (ShapeSize sh1) (ShapeSize sh2)
      | Just Refl <- match sh1 sh2
      = Just Refl

    match (Intersect sa1 sb1) (Intersect sa2 sb2)
      | Just Refl <- match sa1 sa2
      , Just Refl <- match sb1 sb2
      = Just Refl

    match (Union sa1 sb1) (Union sa2 sb2)
      | Just Refl <- match sa1 sa2
      , Just Refl <- match sb1 sb2
      = Just Refl

    match _ _
      = Nothing


-- Match scalar functions
--
{-# INLINEABLE matchPreOpenFun #-}
matchPreOpenFun
    :: MatchAcc  acc
    -> EncodeAcc acc
    -> PreOpenFun acc env aenv s
    -> PreOpenFun acc env aenv t
    -> Maybe (s :~: t)
matchPreOpenFun m h (Lam s) (Lam t)
  | Just Refl <- matchEnvTop         s t
  , Just Refl <- matchPreOpenFun m h s t
  = Just Refl
  where
    matchEnvTop :: (Elt s, Elt t) => PreOpenFun acc (env, s) aenv f -> PreOpenFun acc (env, t) aenv g -> Maybe (s :~: t)
    matchEnvTop _ _ = gcast Refl  -- ???

matchPreOpenFun m h (Body s) (Body t) = matchPreOpenExp m h s t
matchPreOpenFun _ _ _        _        = Nothing

-- Matching constants
--
matchConst :: TupleType a -> a -> a -> Bool
matchConst TypeRunit         ()      ()      = True
matchConst (TypeRscalar ty)  a       b       = evalEq ty (a,b)
matchConst (TypeRpair ta tb) (a1,b1) (a2,b2) = matchConst ta a1 a2 && matchConst tb b1 b2

evalEq :: ScalarType a -> (a, a) -> Bool
evalEq (SingleScalarType t) = evalEqSingle t
evalEq (VectorScalarType t) = evalEqVector t

evalEqSingle :: SingleType a -> (a, a) -> Bool
evalEqSingle (NumSingleType t)                                  = evalEqNum t
evalEqSingle (NonNumSingleType t) | NonNumDict <- nonNumDict t  = uncurry (==)

evalEqVector :: VectorType a -> (a, a) -> Bool
evalEqVector VectorType{} = uncurry (==)

evalEqNum :: NumType a -> (a, a) -> Bool
evalEqNum (IntegralNumType t) | IntegralDict <- integralDict t  = uncurry (==)
evalEqNum (FloatingNumType t) | FloatingDict <- floatingDict t  = uncurry (==)


-- Environment projection indices
--
{-# INLINEABLE matchIdx #-}
matchIdx :: Idx env s -> Idx env t -> Maybe (s :~: t)
matchIdx ZeroIdx     ZeroIdx     = Just Refl
matchIdx (SuccIdx u) (SuccIdx v) = matchIdx u v
matchIdx _           _           = Nothing


-- Tuple projection indices. Given the same tuple expression structure (tup),
-- check that the indices project identical elements.
--
{-# INLINEABLE matchTupleIdx #-}
matchTupleIdx :: TupleIdx tup s -> TupleIdx tup t -> Maybe (s :~: t)
matchTupleIdx ZeroTupIdx     ZeroTupIdx     = Just Refl
matchTupleIdx (SuccTupIdx s) (SuccTupIdx t) = matchTupleIdx s t
matchTupleIdx _              _              = Nothing

-- Tuples
--
matchTuple
    :: MatchAcc  acc
    -> EncodeAcc acc
    -> Tuple (PreOpenExp acc env aenv) s
    -> Tuple (PreOpenExp acc env aenv) t
    -> Maybe (s :~: t)
matchTuple _ _ NilTup          NilTup           = Just Refl
matchTuple m h (SnocTup t1 e1) (SnocTup t2 e2)
  | Just Refl <- matchTuple      m h t1 t2
  , Just Refl <- matchPreOpenExp m h e1 e2
  = Just Refl

matchTuple _ _ _               _                = Nothing


-- Slice specifications
--
matchSliceRestrict
    :: SliceIndex slix s co  sh
    -> SliceIndex slix' t co' sh
    -> Maybe (s :~: t)
matchSliceRestrict SliceNil SliceNil
  = Just Refl

matchSliceRestrict (SliceAll   sl1) (SliceAll   sl2)
  | Just Refl <- matchSliceRestrict sl1 sl2
  = Just Refl

matchSliceRestrict (SliceFixed sl1) (SliceFixed sl2)
  | Just Refl <- matchSliceRestrict sl1 sl2
  = Just Refl

matchSliceRestrict _ _
  = Nothing


matchSliceExtend
    :: SliceIndex slix sl co  s
    -> SliceIndex slix sl co' t
    -> Maybe (s :~: t)
matchSliceExtend SliceNil SliceNil
  = Just Refl

matchSliceExtend (SliceAll   sl1) (SliceAll   sl2)
  | Just Refl <- matchSliceExtend sl1 sl2
  = Just Refl

matchSliceExtend (SliceFixed sl1) (SliceFixed sl2)
  | Just Refl <- matchSliceExtend sl1 sl2
  = Just Refl

matchSliceExtend _ _
  = Nothing


-- Primitive constants and functions
--
matchPrimConst :: PrimConst s -> PrimConst t -> Maybe (s :~: t)
matchPrimConst (PrimMinBound s) (PrimMinBound t) = matchBoundedType s t
matchPrimConst (PrimMaxBound s) (PrimMaxBound t) = matchBoundedType s t
matchPrimConst (PrimPi s)       (PrimPi t)       = matchFloatingType s t
matchPrimConst _                _                = Nothing


-- Covariant function matching
--
{-# INLINEABLE matchPrimFun #-}
matchPrimFun :: PrimFun (a -> s) -> PrimFun (a -> t) -> Maybe (s :~: t)
matchPrimFun (PrimAdd _)                (PrimAdd _)                = Just Refl
matchPrimFun (PrimSub _)                (PrimSub _)                = Just Refl
matchPrimFun (PrimMul _)                (PrimMul _)                = Just Refl
matchPrimFun (PrimNeg _)                (PrimNeg _)                = Just Refl
matchPrimFun (PrimAbs _)                (PrimAbs _)                = Just Refl
matchPrimFun (PrimSig _)                (PrimSig _)                = Just Refl
matchPrimFun (PrimQuot _)               (PrimQuot _)               = Just Refl
matchPrimFun (PrimRem _)                (PrimRem _)                = Just Refl
matchPrimFun (PrimQuotRem _)            (PrimQuotRem _)            = Just Refl
matchPrimFun (PrimIDiv _)               (PrimIDiv _)               = Just Refl
matchPrimFun (PrimMod _)                (PrimMod _)                = Just Refl
matchPrimFun (PrimDivMod _)             (PrimDivMod _)             = Just Refl
matchPrimFun (PrimBAnd _)               (PrimBAnd _)               = Just Refl
matchPrimFun (PrimBOr _)                (PrimBOr _)                = Just Refl
matchPrimFun (PrimBXor _)               (PrimBXor _)               = Just Refl
matchPrimFun (PrimBNot _)               (PrimBNot _)               = Just Refl
matchPrimFun (PrimBShiftL _)            (PrimBShiftL _)            = Just Refl
matchPrimFun (PrimBShiftR _)            (PrimBShiftR _)            = Just Refl
matchPrimFun (PrimBRotateL _)           (PrimBRotateL _)           = Just Refl
matchPrimFun (PrimBRotateR _)           (PrimBRotateR _)           = Just Refl
matchPrimFun (PrimPopCount _)           (PrimPopCount _)           = Just Refl
matchPrimFun (PrimCountLeadingZeros _)  (PrimCountLeadingZeros _)  = Just Refl
matchPrimFun (PrimCountTrailingZeros _) (PrimCountTrailingZeros _) = Just Refl
matchPrimFun (PrimFDiv _)               (PrimFDiv _)               = Just Refl
matchPrimFun (PrimRecip _)              (PrimRecip _)              = Just Refl
matchPrimFun (PrimSin _)                (PrimSin _)                = Just Refl
matchPrimFun (PrimCos _)                (PrimCos _)                = Just Refl
matchPrimFun (PrimTan _)                (PrimTan _)                = Just Refl
matchPrimFun (PrimAsin _)               (PrimAsin _)               = Just Refl
matchPrimFun (PrimAcos _)               (PrimAcos _)               = Just Refl
matchPrimFun (PrimAtan _)               (PrimAtan _)               = Just Refl
matchPrimFun (PrimSinh _)               (PrimSinh _)               = Just Refl
matchPrimFun (PrimCosh _)               (PrimCosh _)               = Just Refl
matchPrimFun (PrimTanh _)               (PrimTanh _)               = Just Refl
matchPrimFun (PrimAsinh _)              (PrimAsinh _)              = Just Refl
matchPrimFun (PrimAcosh _)              (PrimAcosh _)              = Just Refl
matchPrimFun (PrimAtanh _)              (PrimAtanh _)              = Just Refl
matchPrimFun (PrimExpFloating _)        (PrimExpFloating _)        = Just Refl
matchPrimFun (PrimSqrt _)               (PrimSqrt _)               = Just Refl
matchPrimFun (PrimLog _)                (PrimLog _)                = Just Refl
matchPrimFun (PrimFPow _)               (PrimFPow _)               = Just Refl
matchPrimFun (PrimLogBase _)            (PrimLogBase _)            = Just Refl
matchPrimFun (PrimAtan2 _)              (PrimAtan2 _)              = Just Refl
matchPrimFun (PrimTruncate _ s)         (PrimTruncate _ t)         = matchIntegralType s t
matchPrimFun (PrimRound _ s)            (PrimRound _ t)            = matchIntegralType s t
matchPrimFun (PrimFloor _ s)            (PrimFloor _ t)            = matchIntegralType s t
matchPrimFun (PrimCeiling _ s)          (PrimCeiling _ t)          = matchIntegralType s t
matchPrimFun (PrimIsNaN _)              (PrimIsNaN _)              = Just Refl
matchPrimFun (PrimIsInfinite _)         (PrimIsInfinite _)         = Just Refl
matchPrimFun (PrimLt _)                 (PrimLt _)                 = Just Refl
matchPrimFun (PrimGt _)                 (PrimGt _)                 = Just Refl
matchPrimFun (PrimLtEq _)               (PrimLtEq _)               = Just Refl
matchPrimFun (PrimGtEq _)               (PrimGtEq _)               = Just Refl
matchPrimFun (PrimEq _)                 (PrimEq _)                 = Just Refl
matchPrimFun (PrimNEq _)                (PrimNEq _)                = Just Refl
matchPrimFun (PrimMax _)                (PrimMax _)                = Just Refl
matchPrimFun (PrimMin _)                (PrimMin _)                = Just Refl
matchPrimFun (PrimFromIntegral _ s)     (PrimFromIntegral _ t)     = matchNumType s t
matchPrimFun (PrimToFloating _ s)       (PrimToFloating _ t)       = matchFloatingType s t
matchPrimFun PrimLAnd                   PrimLAnd                   = Just Refl
matchPrimFun PrimLOr                    PrimLOr                    = Just Refl
matchPrimFun PrimLNot                   PrimLNot                   = Just Refl
matchPrimFun PrimOrd                    PrimOrd                    = Just Refl
matchPrimFun PrimChr                    PrimChr                    = Just Refl
matchPrimFun PrimBoolToInt              PrimBoolToInt              = Just Refl

matchPrimFun _ _
  = Nothing


-- Contravariant function matching
--
{-# INLINEABLE matchPrimFun' #-}
matchPrimFun' :: PrimFun (s -> a) -> PrimFun (t -> a) -> Maybe (s :~: t)
matchPrimFun' (PrimAdd _)                (PrimAdd _)                = Just Refl
matchPrimFun' (PrimSub _)                (PrimSub _)                = Just Refl
matchPrimFun' (PrimMul _)                (PrimMul _)                = Just Refl
matchPrimFun' (PrimNeg _)                (PrimNeg _)                = Just Refl
matchPrimFun' (PrimAbs _)                (PrimAbs _)                = Just Refl
matchPrimFun' (PrimSig _)                (PrimSig _)                = Just Refl
matchPrimFun' (PrimQuot _)               (PrimQuot _)               = Just Refl
matchPrimFun' (PrimRem _)                (PrimRem _)                = Just Refl
matchPrimFun' (PrimQuotRem _)            (PrimQuotRem _)            = Just Refl
matchPrimFun' (PrimIDiv _)               (PrimIDiv _)               = Just Refl
matchPrimFun' (PrimMod _)                (PrimMod _)                = Just Refl
matchPrimFun' (PrimDivMod _)             (PrimDivMod _)             = Just Refl
matchPrimFun' (PrimBAnd _)               (PrimBAnd _)               = Just Refl
matchPrimFun' (PrimBOr _)                (PrimBOr _)                = Just Refl
matchPrimFun' (PrimBXor _)               (PrimBXor _)               = Just Refl
matchPrimFun' (PrimBNot _)               (PrimBNot _)               = Just Refl
matchPrimFun' (PrimBShiftL _)            (PrimBShiftL _)            = Just Refl
matchPrimFun' (PrimBShiftR _)            (PrimBShiftR _)            = Just Refl
matchPrimFun' (PrimBRotateL _)           (PrimBRotateL _)           = Just Refl
matchPrimFun' (PrimBRotateR _)           (PrimBRotateR _)           = Just Refl
matchPrimFun' (PrimPopCount s)           (PrimPopCount t)           = matchIntegralType s t
matchPrimFun' (PrimCountLeadingZeros s)  (PrimCountLeadingZeros t)  = matchIntegralType s t
matchPrimFun' (PrimCountTrailingZeros s) (PrimCountTrailingZeros t) = matchIntegralType s t
matchPrimFun' (PrimFDiv _)               (PrimFDiv _)               = Just Refl
matchPrimFun' (PrimRecip _)              (PrimRecip _)              = Just Refl
matchPrimFun' (PrimSin _)                (PrimSin _)                = Just Refl
matchPrimFun' (PrimCos _)                (PrimCos _)                = Just Refl
matchPrimFun' (PrimTan _)                (PrimTan _)                = Just Refl
matchPrimFun' (PrimAsin _)               (PrimAsin _)               = Just Refl
matchPrimFun' (PrimAcos _)               (PrimAcos _)               = Just Refl
matchPrimFun' (PrimAtan _)               (PrimAtan _)               = Just Refl
matchPrimFun' (PrimSinh _)               (PrimSinh _)               = Just Refl
matchPrimFun' (PrimCosh _)               (PrimCosh _)               = Just Refl
matchPrimFun' (PrimTanh _)               (PrimTanh _)               = Just Refl
matchPrimFun' (PrimAsinh _)              (PrimAsinh _)              = Just Refl
matchPrimFun' (PrimAcosh _)              (PrimAcosh _)              = Just Refl
matchPrimFun' (PrimAtanh _)              (PrimAtanh _)              = Just Refl
matchPrimFun' (PrimExpFloating _)        (PrimExpFloating _)        = Just Refl
matchPrimFun' (PrimSqrt _)               (PrimSqrt _)               = Just Refl
matchPrimFun' (PrimLog _)                (PrimLog _)                = Just Refl
matchPrimFun' (PrimFPow _)               (PrimFPow _)               = Just Refl
matchPrimFun' (PrimLogBase _)            (PrimLogBase _)            = Just Refl
matchPrimFun' (PrimAtan2 _)              (PrimAtan2 _)              = Just Refl
matchPrimFun' (PrimTruncate s _)         (PrimTruncate t _)         = matchFloatingType s t
matchPrimFun' (PrimRound s _)            (PrimRound t _)            = matchFloatingType s t
matchPrimFun' (PrimFloor s _)            (PrimFloor t _)            = matchFloatingType s t
matchPrimFun' (PrimCeiling s _)          (PrimCeiling t _)          = matchFloatingType s t
matchPrimFun' (PrimIsNaN s)              (PrimIsNaN t)              = matchFloatingType s t
matchPrimFun' (PrimIsInfinite s)         (PrimIsInfinite t)         = matchFloatingType s t
matchPrimFun' (PrimMax _)                (PrimMax _)                = Just Refl
matchPrimFun' (PrimMin _)                (PrimMin _)                = Just Refl
matchPrimFun' (PrimFromIntegral s _)     (PrimFromIntegral t _)     = matchIntegralType s t
matchPrimFun' (PrimToFloating s _)       (PrimToFloating t _)       = matchNumType s t
matchPrimFun' PrimLAnd                   PrimLAnd                   = Just Refl
matchPrimFun' PrimLOr                    PrimLOr                    = Just Refl
matchPrimFun' PrimLNot                   PrimLNot                   = Just Refl
matchPrimFun' PrimOrd                    PrimOrd                    = Just Refl
matchPrimFun' PrimChr                    PrimChr                    = Just Refl
matchPrimFun' PrimBoolToInt              PrimBoolToInt              = Just Refl

matchPrimFun' (PrimLt s) (PrimLt t)
  | Just Refl <- matchSingleType s t
  = Just Refl

matchPrimFun' (PrimGt s) (PrimGt t)
  | Just Refl <- matchSingleType s t
  = Just Refl

matchPrimFun' (PrimLtEq s) (PrimLtEq t)
  | Just Refl <- matchSingleType s t
  = Just Refl

matchPrimFun' (PrimGtEq s) (PrimGtEq t)
  | Just Refl <- matchSingleType s t
  = Just Refl

matchPrimFun' (PrimEq s) (PrimEq t)
  | Just Refl <- matchSingleType s t
  = Just Refl

matchPrimFun' (PrimNEq s) (PrimNEq t)
  | Just Refl <- matchSingleType s t
  = Just Refl

matchPrimFun' _ _
  = Nothing

-- XXX merge artefact
-- matchOpenSeq :: PreOpenSeq idx OpenAcc aenv s -> PreOpenSeq idx OpenAcc aenv t -> Maybe (s :~: t)
-- matchOpenSeq = matchSeq matchOpenAcc hashOpenAcc

-- Match reified types
--
{-# INLINEABLE matchArraysType #-}
matchArraysType :: ArraysR s -> ArraysR t -> Maybe (s :~: t)
matchArraysType ArraysRunit         ArraysRunit         = Just Refl
matchArraysType (ArraysRpair s1 s2) (ArraysRpair t1 t2)
  | Just Refl <- matchArraysType s1 t1
  , Just Refl <- matchArraysType s2 t2
  = Just Refl

matchArraysType (ArraysRarray :: ArraysR s) (ArraysRarray :: ArraysR t)
  | Just Refl <- matchArrayType (undefined::s) (undefined::t)
  = Just Refl

matchArraysType _ _
  = Nothing


{-# INLINEABLE matchArrayType #-}
matchArrayType
    :: forall sh1 sh2 e1 e2. (Shape sh1, Shape sh2, Elt e1, Elt e2)
    => Array sh1 e1
    -> Array sh2 e2
    -> Maybe (Array sh1 e1 :~: Array sh2 e2)
matchArrayType _ _
  | Just Refl <- matchShapeType (undefined::sh1) (undefined::sh2)
  , Just Refl <- matchTupleType (eltType (undefined::e1)) (eltType (undefined::e2))
  = gcast Refl  -- surface/representation types

matchArrayType _ _
  = Nothing

{-# INLINEABLE matchShapeType #-}
matchShapeType :: forall s t. (Shape s, Shape t) => s -> t -> Maybe (s :~: t)
matchShapeType _ _
  | Just Refl <- matchTupleType (eltType (undefined::s)) (eltType (undefined::t))
  = gcast Refl  -- surface/representation types

matchShapeType _ _
  = Nothing


{-# INLINEABLE matchTupleType #-}
matchTupleType :: TupleType s -> TupleType t -> Maybe (s :~: t)
matchTupleType TypeRunit         TypeRunit         = Just Refl
matchTupleType (TypeRscalar s)   (TypeRscalar t)   = matchScalarType s t
matchTupleType (TypeRpair s1 s2) (TypeRpair t1 t2)
  | Just Refl <- matchTupleType s1 t1
  , Just Refl <- matchTupleType s2 t2
  = Just Refl

matchTupleType _ _
  = Nothing


-- Match shapes (dimensionality)
--
-- XXX: Matching shapes is sort of a special case because the representation
-- types really are isomorphic to the surface type. However, 'gcast' does not
-- inline here, meaning that it will always do the fingerprint check, even if
-- the dimensions are known statically and thus the check could be elided as
-- a known branch.
--
{-# INLINEABLE matchShapeType #-}
matchShapeType :: forall s t. (Shape s, Shape t) => Maybe (s :~: t)
matchShapeType
  | Just Refl <- matchTupleType (eltType @s) (eltType @t)
#ifdef ACCELERATE_INTERNAL_CHECKS
  = gcast Refl
#else
  = Just (unsafeCoerce Refl)
#endif
  | otherwise
  = Nothing


-- Match reified type dictionaries
--
{-# INLINEABLE matchScalarType #-}
matchScalarType :: ScalarType s -> ScalarType t -> Maybe (s :~: t)
matchScalarType (SingleScalarType s) (SingleScalarType t) = matchSingleType s t
matchScalarType (VectorScalarType s) (VectorScalarType t) = matchVectorType s t
matchScalarType _                    _                    = Nothing

{-# INLINEABLE matchSingleType #-}
matchSingleType :: SingleType s -> SingleType t -> Maybe (s :~: t)
matchSingleType (NumSingleType s)    (NumSingleType t)    = matchNumType s t
matchSingleType (NonNumSingleType s) (NonNumSingleType t) = matchNonNumType s t
matchSingleType _                    _                    = Nothing

{-# INLINEABLE matchVectorType #-}
matchVectorType :: forall m n s t. VectorType (Vec n s) -> VectorType (Vec m t) -> Maybe (Vec n s :~: Vec m t)
matchVectorType (VectorType n s) (VectorType m t)
  | Just Refl <- if n == m
                   then Just (unsafeCoerce Refl :: n :~: m) -- XXX: we don't have an embedded KnownNat constraint, but
                   else Nothing                             -- this implementation is the same as 'GHC.TypeLits.sameNat'
  , Just Refl <- matchSingleType s t
  = Just Refl
matchVectorType _ _
  = Nothing

{-# INLINEABLE matchNumType #-}
matchNumType :: NumType s -> NumType t -> Maybe (s :~: t)
matchNumType (IntegralNumType s) (IntegralNumType t) = matchIntegralType s t
matchNumType (FloatingNumType s) (FloatingNumType t) = matchFloatingType s t
matchNumType _                   _                   = Nothing

{-# INLINEABLE matchBoundedType #-}
matchBoundedType :: BoundedType s -> BoundedType t -> Maybe (s :~: t)
matchBoundedType (IntegralBoundedType s) (IntegralBoundedType t) = matchIntegralType s t
matchBoundedType (NonNumBoundedType s)   (NonNumBoundedType t)   = matchNonNumType s t
matchBoundedType _                       _                       = Nothing

{-# INLINEABLE matchIntegralType #-}
matchIntegralType :: IntegralType s -> IntegralType t -> Maybe (s :~: t)
matchIntegralType TypeInt{}    TypeInt{}    = Just Refl
matchIntegralType TypeInt8{}   TypeInt8{}   = Just Refl
matchIntegralType TypeInt16{}  TypeInt16{}  = Just Refl
matchIntegralType TypeInt32{}  TypeInt32{}  = Just Refl
matchIntegralType TypeInt64{}  TypeInt64{}  = Just Refl
matchIntegralType TypeWord{}   TypeWord{}   = Just Refl
matchIntegralType TypeWord8{}  TypeWord8{}  = Just Refl
matchIntegralType TypeWord16{} TypeWord16{} = Just Refl
matchIntegralType TypeWord32{} TypeWord32{} = Just Refl
matchIntegralType TypeWord64{} TypeWord64{} = Just Refl
matchIntegralType _            _            = Nothing

{-# INLINEABLE matchFloatingType #-}
matchFloatingType :: FloatingType s -> FloatingType t -> Maybe (s :~: t)
matchFloatingType TypeHalf{}   TypeHalf{}   = Just Refl
matchFloatingType TypeFloat{}  TypeFloat{}  = Just Refl
matchFloatingType TypeDouble{} TypeDouble{} = Just Refl
matchFloatingType _            _            = Nothing

{-# INLINEABLE matchNonNumType #-}
matchNonNumType :: NonNumType s -> NonNumType t -> Maybe (s :~: t)
matchNonNumType TypeBool{} TypeBool{} = Just Refl
matchNonNumType TypeChar{} TypeChar{} = Just Refl
matchNonNumType _          _          = Nothing


-- Auxiliary
-- ---------

-- Discriminate binary functions that commute, and if so return the operands in
-- a stable ordering such that matching recognises expressions modulo
-- commutativity.
--
commutes
    :: forall acc env aenv a r.
       EncodeAcc acc
    -> PrimFun (a -> r)
    -> PreOpenExp acc env aenv a
    -> Maybe (PreOpenExp acc env aenv a)
commutes h f x = case f of
  PrimAdd{}     -> Just (swizzle x)
  PrimMul{}     -> Just (swizzle x)
  PrimBAnd{}    -> Just (swizzle x)
  PrimBOr{}     -> Just (swizzle x)
  PrimBXor{}    -> Just (swizzle x)
  PrimEq{}      -> Just (swizzle x)
  PrimNEq{}     -> Just (swizzle x)
  PrimMax{}     -> Just (swizzle x)
  PrimMin{}     -> Just (swizzle x)
  PrimLAnd      -> Just (swizzle x)
  PrimLOr       -> Just (swizzle x)
  _             -> Nothing
  where
    swizzle :: PreOpenExp acc env aenv (a',a') -> PreOpenExp acc env aenv (a',a')
    swizzle exp
      | Tuple (NilTup `SnocTup` a `SnocTup` b)  <- exp
      , hashPreOpenExp h a > hashPreOpenExp h b = Tuple (NilTup `SnocTup` b `SnocTup` a)
      --
      | otherwise                               = exp


-- | Equality over @k1 -> k2 -> k3 -> k4@
--
eqT3 :: forall t t' (a :: k1) (b :: k2) (c ::k3) (a' :: k1) (b' :: k2) (c' :: k3). (Typeable t, Typeable t')
     => t  a  b  c
     -> t' a' b' c'
     -> Maybe (t :~: t')
eqT3 _ _ = eqT :: Maybe (t :~: t')


{--
-- Hashing
-- =======

hashIdx :: Idx env t -> Int
hashIdx = hash . idxToInt

hashTupleIdx :: TupleIdx tup e -> Int
hashTupleIdx = hash . tupleIdxToInt


-- Array computations
-- ------------------

type HashAcc acc = forall aenv a. acc aenv a -> Int


hashOpenAcc :: OpenAcc aenv arrs -> Int
hashOpenAcc (OpenAcc pacc) = hashPreOpenAcc hashOpenAcc pacc

hashPreOpenSeq :: forall idx acc aenv arrs. HashAcc acc -> PreOpenSeq idx acc aenv arrs -> Int
hashPreOpenSeq hashAcc pseq =
  let
    hashA :: Int -> acc aenv' a -> Int
    hashA salt = hashWithSalt salt . hashAcc

    hashE :: Int -> PreOpenExp acc env' aenv' e -> Int
    hashE salt = hashWithSalt salt . hashPreOpenExp hashAcc

    hashAF :: Int -> PreOpenAfun acc aenv' f -> Int
    hashAF salt = hashWithSalt salt . hashAfun hashAcc

    hashS :: Int -> PreOpenSeq idx acc aenv' arrs' -> Int
    hashS salt = hashWithSalt salt . hashPreOpenSeq hashAcc

    hashL :: Int -> Maybe (PreExp acc aenv' e) -> Int
    hashL salt Nothing = salt
    hashL salt (Just l) = hashE salt l

    hashP :: Int -> Producer idx acc aenv' a -> Int
    hashP salt p =
      case p of
        Pull src            -> hashWithSalt salt "Pull"         `hashSource` src
        Subarrays sh a      -> hashWithSalt salt "Subarrays"    `hashE` sh `hashWithSalt` hashArrays ArraysRarray a
        FromSegs s n vs     -> hashWithSalt salt "FromSegs"     `hashA` s `hashE` n `hashA` vs
        Produce l f         -> hashWithSalt salt "Produce"      `hashL` l  `hashAF` f
        -- MapBatch f c c' a x -> hashWithSalt salt "MapBatch"     `hashAF` f `hashAF` c `hashAF` c' `hashA`  a `hashA` x
        ProduceAccum l f a  -> hashWithSalt salt "ProduceAccum" `hashL` l `hashAF` f `hashA` a


    hashSource :: Int -> Source t -> Int
    hashSource salt s =
      case s of
        List arrs          -> hashWithSalt salt "List"        `hashWithSalt` (unsafePerformIO $! hashStableName `fmap` makeStableName arrs)
        RegularList _ arrs -> hashWithSalt salt "RegularList" `hashWithSalt` (unsafePerformIO $! hashStableName `fmap` makeStableName arrs)
        Function f a       -> hashWithSalt salt "Function"    `hashWithSalt` (unsafePerformIO $! hashStableName `fmap` makeStableName f) `hashWithSalt` (unsafePerformIO $! hashStableName `fmap` makeStableName a)

    hashC :: Int -> Consumer idx acc aenv' a -> Int
    hashC salt c =
      case c of
        FoldBatch f a x -> hashWithSalt salt "FoldBatch" `hashAF` f `hashA` a `hashA` x
        Last a d        -> hashWithSalt salt "Last"      `hashA` a `hashA` d
        Stuple t        -> hash "Stuple"                 `hashWithSalt` hashAtuple (hashS salt) t
        Elements x      -> hashWithSalt salt "Elements"  `hashA` x
        Tabulate x      -> hashWithSalt salt "Tabulate"  `hashA` x

  in case pseq of
    Producer   p s' -> hash "Producer"   `hashP` p `hashS` s'
    Consumer   c    -> hash "Consumer"   `hashC` c
    Reify _    ix   -> hash "Reify"      `hashA` ix


hashPreOpenAcc :: forall acc aenv arrs. HashAcc acc -> PreOpenAcc acc aenv arrs -> Int
hashPreOpenAcc hashAcc pacc =
  let
    hashA :: Int -> acc aenv' a -> Int
    hashA salt = hashWithSalt salt . hashAcc

    hashE :: Int -> PreOpenExp acc env' aenv' e -> Int
    hashE salt = hashWithSalt salt . hashPreOpenExp hashAcc

    hashF :: Int -> PreOpenFun acc env' aenv' f -> Int
    hashF salt = hashWithSalt salt . hashPreOpenFun hashAcc

    hashS :: Int -> PreOpenSeq idx acc aenv arrs -> Int
    hashS salt = hashWithSalt salt . hashPreOpenSeq hashAcc

    hashL :: Int -> Maybe (PreExp acc aenv' e) -> Int
    hashL salt Nothing  = salt
    hashL salt (Just l) = hashE salt l

    hashSI :: Int -> SeqIndex index -> Int
    hashSI salt SeqIndexRsingle = hashWithSalt salt "SeqIndexRsingle"
    hashSI salt SeqIndexRpair   = hashWithSalt salt "SeqIndexRpair"
  in
  case pacc of
    Alet bnd body               -> hash "Alet"          `hashA` bnd `hashA` body
    Avar v                      -> hash "Avar"          `hashWithSalt` hashIdx v
    Atuple t                    -> hash "Atuple"        `hashWithSalt` hashAtuple hashAcc t
    Aprj ix a                   -> hash "Aprj"          `hashWithSalt` hashTupleIdx ix    `hashA` a
    Apply f a                   -> hash "Apply"         `hashWithSalt` hashAfun hashAcc f `hashA` a
    Aforeign _ f a              -> hash "Aforeign"      `hashWithSalt` hashAfun hashAcc f `hashA` a
    Use a                       -> hash "Use"           `hashWithSalt` hashArrays (arrays (undefined::arrs)) a
    Subarray ix sh a            -> hash "Subarray"      `hashE` ix `hashE` sh `hashWithSalt` hashArrays (arrays (undefined::arrs)) a
    Awhile p f a                -> hash "Awhile"        `hashWithSalt` hashAfun hashAcc f `hashWithSalt` hashAfun hashAcc p `hashA` a
    Unit e                      -> hash "Unit"          `hashE` e
    Generate e f                -> hash "Generate"      `hashE` e  `hashF` f
    Acond e a1 a2               -> hash "Acond"         `hashE` e  `hashA` a1 `hashA` a2
    Reshape sh a                -> hash "Reshape"       `hashE` sh `hashA` a
    Transform sh f1 f2 a        -> hash "Transform"     `hashE` sh `hashF` f1 `hashF` f2 `hashA` a
    Replicate spec ix a         -> hash "Replicate"     `hashE` ix `hashA` a  `hashWithSalt` show spec
    Slice spec a ix             -> hash "Slice"         `hashE` ix `hashA` a  `hashWithSalt` show spec
    Map f a                     -> hash "Map"           `hashF` f  `hashA` a
    ZipWith f a1 a2             -> hash "ZipWith"       `hashF` f  `hashA` a1 `hashA` a2
    Fold f e a                  -> hash "Fold"          `hashF` f  `hashE` e  `hashA` a
    Fold1 f a                   -> hash "Fold1"         `hashF` f  `hashA` a
    FoldSeg f e a s             -> hash "FoldSeg"       `hashF` f  `hashE` e  `hashA` a  `hashA` s
    Fold1Seg f a s              -> hash "Fold1Seg"      `hashF` f  `hashA` a  `hashA` s
    Scanl f e a                 -> hash "Scanl"         `hashF` f  `hashE` e  `hashA` a
    Scanl' f e a                -> hash "Scanl'"        `hashF` f  `hashE` e  `hashA` a
    Scanl1 f a                  -> hash "Scanl1"        `hashF` f  `hashA` a
    Scanr f e a                 -> hash "Scanr"         `hashF` f  `hashE` e  `hashA` a
    Scanr' f e a                -> hash "Scanr'"        `hashF` f  `hashE` e  `hashA` a
    Scanr1 f a                  -> hash "Scanr1"        `hashF` f  `hashA` a
    Backpermute sh f a          -> hash "Backpermute"   `hashF` f  `hashE` sh `hashA` a
    Permute f1 a1 f2 a2         -> hash "Permute"       `hashF` f1 `hashA` a1 `hashF` f2 `hashA` a2
    Stencil f b a               -> hash "Stencil"       `hashF` f  `hashA` a             `hashWithSalt` hashBoundary a  b
    Stencil2 f b1 a1 b2 a2      -> hash "Stencil2"      `hashF` f  `hashA` a1 `hashA` a2 `hashWithSalt` hashBoundary a1 b1 `hashWithSalt` hashBoundary a2 b2
    Collect si u v i s          -> hash "Seq"           `hashSI` si `hashE` u `hashL` v `hashL` i `hashS` s


hashArrays :: ArraysR a -> a -> Int
hashArrays ArraysRunit         ()       = hash ()
hashArrays (ArraysRpair r1 r2) (a1, a2) = hash ( hashArrays r1 a1, hashArrays r2 a2 )
hashArrays ArraysRarray        ad       = unsafePerformIO $! hashStableName `fmap` makeStableName ad

hashAtuple :: HashAcc acc -> Atuple (acc aenv) a -> Int
hashAtuple _ NilAtup            = hash "NilAtup"
hashAtuple h (SnocAtup t a)     = hash "SnocAtup"       `hashWithSalt` hashAtuple h t `hashWithSalt` h a

hashAfun :: HashAcc acc -> PreOpenAfun acc aenv f -> Int
hashAfun h (Abody b)            = hash "Abody"          `hashWithSalt` h b
hashAfun h (Alam f)             = hash "Alam"           `hashWithSalt` hashAfun h f

hashBoundary :: forall acc aenv sh e. Elt e => acc aenv (Array sh e) -> Boundary (EltRepr e) -> Int
hashBoundary _ Wrap             = hash "Wrap"
hashBoundary _ Clamp            = hash "Clamp"
hashBoundary _ Mirror           = hash "Mirror"
hashBoundary _ (Constant c)     = hash "Constant"       `hashWithSalt` show (toElt c :: e)


-- Scalar expressions
-- ------------------

hashOpenExp :: OpenExp env aenv exp -> Int
hashOpenExp = hashPreOpenExp hashOpenAcc

hashPreOpenExp :: forall acc env aenv exp. HashAcc acc -> PreOpenExp acc env aenv exp -> Int
hashPreOpenExp hashAcc exp =
  let
    hashA :: Int -> acc aenv' a -> Int
    hashA salt = hashWithSalt salt . hashAcc

    hashE :: Int -> PreOpenExp acc env' aenv' e -> Int
    hashE salt = hashWithSalt salt . hashPreOpenExp hashAcc

  in case exp of
    Let bnd body                -> hash "Let"           `hashE` bnd `hashE` body
    Var ix                      -> hash "Var"           `hashWithSalt` hashIdx ix
    Const c                     -> hash "Const"         `hashWithSalt` show (toElt c :: exp)
    Tuple t                     -> hash "Tuple"         `hashWithSalt` hashTuple hashAcc t
    Prj i e                     -> hash "Prj"           `hashWithSalt` hashTupleIdx i `hashE` e
    IndexAny                    -> hash "IndexAny"
    IndexNil                    -> hash "IndexNil"
    IndexCons sl a              -> hash "IndexCons"     `hashE` sl `hashE` a
    IndexHead sl                -> hash "IndexHead"     `hashE` sl
    IndexTail sl                -> hash "IndexTail"     `hashE` sl
    IndexTrans sl               -> hash "IndexTrans"    `hashE` sl
    IndexSlice spec _ sh        -> hash "IndexSlice"    `hashE` sh            `hashWithSalt` show spec
    IndexFull  spec ix sl       -> hash "IndexFull"     `hashE` ix `hashE` sl `hashWithSalt` show spec
    ToIndex sh i                -> hash "ToIndex"       `hashE` sh `hashE` i
    FromIndex sh i              -> hash "FromIndex"     `hashE` sh `hashE` i
    ToSlice spec sh i           -> hash "ToSlice"       `hashE` sh `hashE` i  `hashWithSalt` show spec
    Cond c t e                  -> hash "Cond"          `hashE` c  `hashE` t  `hashE` e
    While p f x                 -> hash "While"         `hashWithSalt` hashPreOpenFun hashAcc p  `hashWithSalt` hashPreOpenFun hashAcc f  `hashE` x
    PrimApp f x                 -> hash "PrimApp"       `hashWithSalt` hashPrimFun f `hashE` fromMaybe x (commutes hashAcc f x)
    PrimConst c                 -> hash "PrimConst"     `hashWithSalt` hashPrimConst c
    Index a ix                  -> hash "Index"         `hashA` a  `hashE` ix
    LinearIndex a ix            -> hash "LinearIndex"   `hashA` a  `hashE` ix
    Shape a                     -> hash "Shape"         `hashA` a
    ShapeSize sh                -> hash "ShapeSize"     `hashE` sh
    Intersect sa sb             -> hash "Intersect"     `hashE` sa `hashE` sb
    Union sa sb                 -> hash "Union"         `hashE` sa `hashE` sb
    Foreign _ f e               -> hash "Foreign"       `hashWithSalt` hashPreOpenFun hashAcc f `hashE` e


hashPreOpenFun :: HashAcc acc -> PreOpenFun acc env aenv f -> Int
hashPreOpenFun h (Body e)       = hash "Body"           `hashWithSalt` hashPreOpenExp h e
hashPreOpenFun h (Lam f)        = hash "Lam"            `hashWithSalt` hashPreOpenFun h f

hashTuple :: HashAcc acc -> Tuple (PreOpenExp acc env aenv) e -> Int
hashTuple _ NilTup              = hash "NilTup"
hashTuple h (SnocTup t e)       = hash "SnocTup"        `hashWithSalt` hashTuple h t `hashWithSalt` hashPreOpenExp h e


hashPrimConst :: PrimConst c -> Int
hashPrimConst PrimMinBound{}    = hash "PrimMinBound"
hashPrimConst PrimMaxBound{}    = hash "PrimMaxBound"
hashPrimConst PrimPi{}          = hash "PrimPi"

hashPrimFun :: PrimFun f -> Int
hashPrimFun PrimAdd{}                = hash "PrimAdd"
hashPrimFun PrimSub{}                = hash "PrimSub"
hashPrimFun PrimMul{}                = hash "PrimMul"
hashPrimFun PrimNeg{}                = hash "PrimNeg"
hashPrimFun PrimAbs{}                = hash "PrimAbs"
hashPrimFun PrimSig{}                = hash "PrimSig"
hashPrimFun PrimQuot{}               = hash "PrimQuot"
hashPrimFun PrimRem{}                = hash "PrimRem"
hashPrimFun PrimQuotRem{}            = hash "PrimQuotRem"
hashPrimFun PrimIDiv{}               = hash "PrimIDiv"
hashPrimFun PrimMod{}                = hash "PrimMod"
hashPrimFun PrimDivMod{}             = hash "PrimDivMod"
hashPrimFun PrimBAnd{}               = hash "PrimBAnd"
hashPrimFun PrimBOr{}                = hash "PrimBOr"
hashPrimFun PrimBXor{}               = hash "PrimBXor"
hashPrimFun PrimBNot{}               = hash "PrimBNot"
hashPrimFun PrimBShiftL{}            = hash "PrimBShiftL"
hashPrimFun PrimBShiftR{}            = hash "PrimBShiftR"
hashPrimFun PrimBRotateL{}           = hash "PrimBRotateL"
hashPrimFun PrimBRotateR{}           = hash "PrimBRotateR"
hashPrimFun PrimPopCount{}           = hash "PrimPopCount"
hashPrimFun PrimCountLeadingZeros{}  = hash "PrimCountLeadingZeros"
hashPrimFun PrimCountTrailingZeros{} = hash "PrimCountTrailingZeros"
hashPrimFun PrimFDiv{}               = hash "PrimFDiv"
hashPrimFun PrimRecip{}              = hash "PrimRecip"
hashPrimFun PrimSin{}                = hash "PrimSin"
hashPrimFun PrimCos{}                = hash "PrimCos"
hashPrimFun PrimTan{}                = hash "PrimTan"
hashPrimFun PrimAsin{}               = hash "PrimAsin"
hashPrimFun PrimAcos{}               = hash "PrimAcos"
hashPrimFun PrimAtan{}               = hash "PrimAtan"
hashPrimFun PrimSinh{}               = hash "PrimSinh"
hashPrimFun PrimCosh{}               = hash "PrimCosh"
hashPrimFun PrimTanh{}               = hash "PrimTanh"
hashPrimFun PrimAsinh{}              = hash "PrimAsinh"
hashPrimFun PrimAcosh{}              = hash "PrimAcosh"
hashPrimFun PrimAtanh{}              = hash "PrimAtanh"
hashPrimFun PrimExpFloating{}        = hash "PrimExpFloating"
hashPrimFun PrimSqrt{}               = hash "PrimSqrt"
hashPrimFun PrimLog{}                = hash "PrimLog"
hashPrimFun PrimFPow{}               = hash "PrimFPow"
hashPrimFun PrimLogBase{}            = hash "PrimLogBase"
hashPrimFun PrimAtan2{}              = hash "PrimAtan2"
hashPrimFun PrimTruncate{}           = hash "PrimTruncate"
hashPrimFun PrimRound{}              = hash "PrimRound"
hashPrimFun PrimFloor{}              = hash "PrimFloor"
hashPrimFun PrimCeiling{}            = hash "PrimCeiling"
hashPrimFun PrimIsNaN{}              = hash "PrimIsNaN"
hashPrimFun PrimLt{}                 = hash "PrimLt"
hashPrimFun PrimGt{}                 = hash "PrimGt"
hashPrimFun PrimLtEq{}               = hash "PrimLtEq"
hashPrimFun PrimGtEq{}               = hash "PrimGtEq"
hashPrimFun PrimEq{}                 = hash "PrimEq"
hashPrimFun PrimNEq{}                = hash "PrimNEq"
hashPrimFun PrimMax{}                = hash "PrimMax"
hashPrimFun PrimMin{}                = hash "PrimMin"
hashPrimFun PrimFromIntegral{}       = hash "PrimFromIntegral"
hashPrimFun PrimToFloating{}         = hash "PrimToFloating"
hashPrimFun PrimCoerce{}             = hash "PrimCoerce"
hashPrimFun PrimLAnd                 = hash "PrimLAnd"
hashPrimFun PrimLOr                  = hash "PrimLOr"
hashPrimFun PrimLNot                 = hash "PrimLNot"
hashPrimFun PrimOrd                  = hash "PrimOrd"
hashPrimFun PrimChr                  = hash "PrimChr"
hashPrimFun PrimBoolToInt            = hash "PrimBoolToInt"

=======
>>>>>>> master:src/Data/Array/Accelerate/Analysis/Match.hs
--}<|MERGE_RESOLUTION|>--- conflicted
+++ resolved
@@ -32,15 +32,10 @@
   -- XXX merge artefact
 
   -- auxiliary
-<<<<<<< HEAD
-  matchIdx, matchTupleType, matchShapeType,
+  matchIdx,
+  matchTupleType, matchArraysType, matchArrayType, matchShapeType,
   matchIntegralType, matchFloatingType, matchNumType, matchScalarType,
   matchSource,
-=======
-  matchIdx,
-  matchArraysType, matchArrayType, matchShapeType,
-  matchTupleType, matchIntegralType, matchFloatingType, matchNumType, matchScalarType,
->>>>>>> d8a6731a
 
 ) where
 
@@ -973,20 +968,11 @@
     -> Array sh2 e2
     -> Maybe (Array sh1 e1 :~: Array sh2 e2)
 matchArrayType _ _
-  | Just Refl <- matchShapeType (undefined::sh1) (undefined::sh2)
-  , Just Refl <- matchTupleType (eltType (undefined::e1)) (eltType (undefined::e2))
+  | Just Refl <- matchShapeType @sh1 @sh2
+  , Just Refl <- matchTupleType (eltType @e1) (eltType @e2)
   = gcast Refl  -- surface/representation types
 
 matchArrayType _ _
-  = Nothing
-
-{-# INLINEABLE matchShapeType #-}
-matchShapeType :: forall s t. (Shape s, Shape t) => s -> t -> Maybe (s :~: t)
-matchShapeType _ _
-  | Just Refl <- matchTupleType (eltType (undefined::s)) (eltType (undefined::t))
-  = gcast Refl  -- surface/representation types
-
-matchShapeType _ _
   = Nothing
 
 
@@ -1131,285 +1117,3 @@
      -> t' a' b' c'
      -> Maybe (t :~: t')
 eqT3 _ _ = eqT :: Maybe (t :~: t')
-
-
-{--
--- Hashing
--- =======
-
-hashIdx :: Idx env t -> Int
-hashIdx = hash . idxToInt
-
-hashTupleIdx :: TupleIdx tup e -> Int
-hashTupleIdx = hash . tupleIdxToInt
-
-
--- Array computations
--- ------------------
-
-type HashAcc acc = forall aenv a. acc aenv a -> Int
-
-
-hashOpenAcc :: OpenAcc aenv arrs -> Int
-hashOpenAcc (OpenAcc pacc) = hashPreOpenAcc hashOpenAcc pacc
-
-hashPreOpenSeq :: forall idx acc aenv arrs. HashAcc acc -> PreOpenSeq idx acc aenv arrs -> Int
-hashPreOpenSeq hashAcc pseq =
-  let
-    hashA :: Int -> acc aenv' a -> Int
-    hashA salt = hashWithSalt salt . hashAcc
-
-    hashE :: Int -> PreOpenExp acc env' aenv' e -> Int
-    hashE salt = hashWithSalt salt . hashPreOpenExp hashAcc
-
-    hashAF :: Int -> PreOpenAfun acc aenv' f -> Int
-    hashAF salt = hashWithSalt salt . hashAfun hashAcc
-
-    hashS :: Int -> PreOpenSeq idx acc aenv' arrs' -> Int
-    hashS salt = hashWithSalt salt . hashPreOpenSeq hashAcc
-
-    hashL :: Int -> Maybe (PreExp acc aenv' e) -> Int
-    hashL salt Nothing = salt
-    hashL salt (Just l) = hashE salt l
-
-    hashP :: Int -> Producer idx acc aenv' a -> Int
-    hashP salt p =
-      case p of
-        Pull src            -> hashWithSalt salt "Pull"         `hashSource` src
-        Subarrays sh a      -> hashWithSalt salt "Subarrays"    `hashE` sh `hashWithSalt` hashArrays ArraysRarray a
-        FromSegs s n vs     -> hashWithSalt salt "FromSegs"     `hashA` s `hashE` n `hashA` vs
-        Produce l f         -> hashWithSalt salt "Produce"      `hashL` l  `hashAF` f
-        -- MapBatch f c c' a x -> hashWithSalt salt "MapBatch"     `hashAF` f `hashAF` c `hashAF` c' `hashA`  a `hashA` x
-        ProduceAccum l f a  -> hashWithSalt salt "ProduceAccum" `hashL` l `hashAF` f `hashA` a
-
-
-    hashSource :: Int -> Source t -> Int
-    hashSource salt s =
-      case s of
-        List arrs          -> hashWithSalt salt "List"        `hashWithSalt` (unsafePerformIO $! hashStableName `fmap` makeStableName arrs)
-        RegularList _ arrs -> hashWithSalt salt "RegularList" `hashWithSalt` (unsafePerformIO $! hashStableName `fmap` makeStableName arrs)
-        Function f a       -> hashWithSalt salt "Function"    `hashWithSalt` (unsafePerformIO $! hashStableName `fmap` makeStableName f) `hashWithSalt` (unsafePerformIO $! hashStableName `fmap` makeStableName a)
-
-    hashC :: Int -> Consumer idx acc aenv' a -> Int
-    hashC salt c =
-      case c of
-        FoldBatch f a x -> hashWithSalt salt "FoldBatch" `hashAF` f `hashA` a `hashA` x
-        Last a d        -> hashWithSalt salt "Last"      `hashA` a `hashA` d
-        Stuple t        -> hash "Stuple"                 `hashWithSalt` hashAtuple (hashS salt) t
-        Elements x      -> hashWithSalt salt "Elements"  `hashA` x
-        Tabulate x      -> hashWithSalt salt "Tabulate"  `hashA` x
-
-  in case pseq of
-    Producer   p s' -> hash "Producer"   `hashP` p `hashS` s'
-    Consumer   c    -> hash "Consumer"   `hashC` c
-    Reify _    ix   -> hash "Reify"      `hashA` ix
-
-
-hashPreOpenAcc :: forall acc aenv arrs. HashAcc acc -> PreOpenAcc acc aenv arrs -> Int
-hashPreOpenAcc hashAcc pacc =
-  let
-    hashA :: Int -> acc aenv' a -> Int
-    hashA salt = hashWithSalt salt . hashAcc
-
-    hashE :: Int -> PreOpenExp acc env' aenv' e -> Int
-    hashE salt = hashWithSalt salt . hashPreOpenExp hashAcc
-
-    hashF :: Int -> PreOpenFun acc env' aenv' f -> Int
-    hashF salt = hashWithSalt salt . hashPreOpenFun hashAcc
-
-    hashS :: Int -> PreOpenSeq idx acc aenv arrs -> Int
-    hashS salt = hashWithSalt salt . hashPreOpenSeq hashAcc
-
-    hashL :: Int -> Maybe (PreExp acc aenv' e) -> Int
-    hashL salt Nothing  = salt
-    hashL salt (Just l) = hashE salt l
-
-    hashSI :: Int -> SeqIndex index -> Int
-    hashSI salt SeqIndexRsingle = hashWithSalt salt "SeqIndexRsingle"
-    hashSI salt SeqIndexRpair   = hashWithSalt salt "SeqIndexRpair"
-  in
-  case pacc of
-    Alet bnd body               -> hash "Alet"          `hashA` bnd `hashA` body
-    Avar v                      -> hash "Avar"          `hashWithSalt` hashIdx v
-    Atuple t                    -> hash "Atuple"        `hashWithSalt` hashAtuple hashAcc t
-    Aprj ix a                   -> hash "Aprj"          `hashWithSalt` hashTupleIdx ix    `hashA` a
-    Apply f a                   -> hash "Apply"         `hashWithSalt` hashAfun hashAcc f `hashA` a
-    Aforeign _ f a              -> hash "Aforeign"      `hashWithSalt` hashAfun hashAcc f `hashA` a
-    Use a                       -> hash "Use"           `hashWithSalt` hashArrays (arrays (undefined::arrs)) a
-    Subarray ix sh a            -> hash "Subarray"      `hashE` ix `hashE` sh `hashWithSalt` hashArrays (arrays (undefined::arrs)) a
-    Awhile p f a                -> hash "Awhile"        `hashWithSalt` hashAfun hashAcc f `hashWithSalt` hashAfun hashAcc p `hashA` a
-    Unit e                      -> hash "Unit"          `hashE` e
-    Generate e f                -> hash "Generate"      `hashE` e  `hashF` f
-    Acond e a1 a2               -> hash "Acond"         `hashE` e  `hashA` a1 `hashA` a2
-    Reshape sh a                -> hash "Reshape"       `hashE` sh `hashA` a
-    Transform sh f1 f2 a        -> hash "Transform"     `hashE` sh `hashF` f1 `hashF` f2 `hashA` a
-    Replicate spec ix a         -> hash "Replicate"     `hashE` ix `hashA` a  `hashWithSalt` show spec
-    Slice spec a ix             -> hash "Slice"         `hashE` ix `hashA` a  `hashWithSalt` show spec
-    Map f a                     -> hash "Map"           `hashF` f  `hashA` a
-    ZipWith f a1 a2             -> hash "ZipWith"       `hashF` f  `hashA` a1 `hashA` a2
-    Fold f e a                  -> hash "Fold"          `hashF` f  `hashE` e  `hashA` a
-    Fold1 f a                   -> hash "Fold1"         `hashF` f  `hashA` a
-    FoldSeg f e a s             -> hash "FoldSeg"       `hashF` f  `hashE` e  `hashA` a  `hashA` s
-    Fold1Seg f a s              -> hash "Fold1Seg"      `hashF` f  `hashA` a  `hashA` s
-    Scanl f e a                 -> hash "Scanl"         `hashF` f  `hashE` e  `hashA` a
-    Scanl' f e a                -> hash "Scanl'"        `hashF` f  `hashE` e  `hashA` a
-    Scanl1 f a                  -> hash "Scanl1"        `hashF` f  `hashA` a
-    Scanr f e a                 -> hash "Scanr"         `hashF` f  `hashE` e  `hashA` a
-    Scanr' f e a                -> hash "Scanr'"        `hashF` f  `hashE` e  `hashA` a
-    Scanr1 f a                  -> hash "Scanr1"        `hashF` f  `hashA` a
-    Backpermute sh f a          -> hash "Backpermute"   `hashF` f  `hashE` sh `hashA` a
-    Permute f1 a1 f2 a2         -> hash "Permute"       `hashF` f1 `hashA` a1 `hashF` f2 `hashA` a2
-    Stencil f b a               -> hash "Stencil"       `hashF` f  `hashA` a             `hashWithSalt` hashBoundary a  b
-    Stencil2 f b1 a1 b2 a2      -> hash "Stencil2"      `hashF` f  `hashA` a1 `hashA` a2 `hashWithSalt` hashBoundary a1 b1 `hashWithSalt` hashBoundary a2 b2
-    Collect si u v i s          -> hash "Seq"           `hashSI` si `hashE` u `hashL` v `hashL` i `hashS` s
-
-
-hashArrays :: ArraysR a -> a -> Int
-hashArrays ArraysRunit         ()       = hash ()
-hashArrays (ArraysRpair r1 r2) (a1, a2) = hash ( hashArrays r1 a1, hashArrays r2 a2 )
-hashArrays ArraysRarray        ad       = unsafePerformIO $! hashStableName `fmap` makeStableName ad
-
-hashAtuple :: HashAcc acc -> Atuple (acc aenv) a -> Int
-hashAtuple _ NilAtup            = hash "NilAtup"
-hashAtuple h (SnocAtup t a)     = hash "SnocAtup"       `hashWithSalt` hashAtuple h t `hashWithSalt` h a
-
-hashAfun :: HashAcc acc -> PreOpenAfun acc aenv f -> Int
-hashAfun h (Abody b)            = hash "Abody"          `hashWithSalt` h b
-hashAfun h (Alam f)             = hash "Alam"           `hashWithSalt` hashAfun h f
-
-hashBoundary :: forall acc aenv sh e. Elt e => acc aenv (Array sh e) -> Boundary (EltRepr e) -> Int
-hashBoundary _ Wrap             = hash "Wrap"
-hashBoundary _ Clamp            = hash "Clamp"
-hashBoundary _ Mirror           = hash "Mirror"
-hashBoundary _ (Constant c)     = hash "Constant"       `hashWithSalt` show (toElt c :: e)
-
-
--- Scalar expressions
--- ------------------
-
-hashOpenExp :: OpenExp env aenv exp -> Int
-hashOpenExp = hashPreOpenExp hashOpenAcc
-
-hashPreOpenExp :: forall acc env aenv exp. HashAcc acc -> PreOpenExp acc env aenv exp -> Int
-hashPreOpenExp hashAcc exp =
-  let
-    hashA :: Int -> acc aenv' a -> Int
-    hashA salt = hashWithSalt salt . hashAcc
-
-    hashE :: Int -> PreOpenExp acc env' aenv' e -> Int
-    hashE salt = hashWithSalt salt . hashPreOpenExp hashAcc
-
-  in case exp of
-    Let bnd body                -> hash "Let"           `hashE` bnd `hashE` body
-    Var ix                      -> hash "Var"           `hashWithSalt` hashIdx ix
-    Const c                     -> hash "Const"         `hashWithSalt` show (toElt c :: exp)
-    Tuple t                     -> hash "Tuple"         `hashWithSalt` hashTuple hashAcc t
-    Prj i e                     -> hash "Prj"           `hashWithSalt` hashTupleIdx i `hashE` e
-    IndexAny                    -> hash "IndexAny"
-    IndexNil                    -> hash "IndexNil"
-    IndexCons sl a              -> hash "IndexCons"     `hashE` sl `hashE` a
-    IndexHead sl                -> hash "IndexHead"     `hashE` sl
-    IndexTail sl                -> hash "IndexTail"     `hashE` sl
-    IndexTrans sl               -> hash "IndexTrans"    `hashE` sl
-    IndexSlice spec _ sh        -> hash "IndexSlice"    `hashE` sh            `hashWithSalt` show spec
-    IndexFull  spec ix sl       -> hash "IndexFull"     `hashE` ix `hashE` sl `hashWithSalt` show spec
-    ToIndex sh i                -> hash "ToIndex"       `hashE` sh `hashE` i
-    FromIndex sh i              -> hash "FromIndex"     `hashE` sh `hashE` i
-    ToSlice spec sh i           -> hash "ToSlice"       `hashE` sh `hashE` i  `hashWithSalt` show spec
-    Cond c t e                  -> hash "Cond"          `hashE` c  `hashE` t  `hashE` e
-    While p f x                 -> hash "While"         `hashWithSalt` hashPreOpenFun hashAcc p  `hashWithSalt` hashPreOpenFun hashAcc f  `hashE` x
-    PrimApp f x                 -> hash "PrimApp"       `hashWithSalt` hashPrimFun f `hashE` fromMaybe x (commutes hashAcc f x)
-    PrimConst c                 -> hash "PrimConst"     `hashWithSalt` hashPrimConst c
-    Index a ix                  -> hash "Index"         `hashA` a  `hashE` ix
-    LinearIndex a ix            -> hash "LinearIndex"   `hashA` a  `hashE` ix
-    Shape a                     -> hash "Shape"         `hashA` a
-    ShapeSize sh                -> hash "ShapeSize"     `hashE` sh
-    Intersect sa sb             -> hash "Intersect"     `hashE` sa `hashE` sb
-    Union sa sb                 -> hash "Union"         `hashE` sa `hashE` sb
-    Foreign _ f e               -> hash "Foreign"       `hashWithSalt` hashPreOpenFun hashAcc f `hashE` e
-
-
-hashPreOpenFun :: HashAcc acc -> PreOpenFun acc env aenv f -> Int
-hashPreOpenFun h (Body e)       = hash "Body"           `hashWithSalt` hashPreOpenExp h e
-hashPreOpenFun h (Lam f)        = hash "Lam"            `hashWithSalt` hashPreOpenFun h f
-
-hashTuple :: HashAcc acc -> Tuple (PreOpenExp acc env aenv) e -> Int
-hashTuple _ NilTup              = hash "NilTup"
-hashTuple h (SnocTup t e)       = hash "SnocTup"        `hashWithSalt` hashTuple h t `hashWithSalt` hashPreOpenExp h e
-
-
-hashPrimConst :: PrimConst c -> Int
-hashPrimConst PrimMinBound{}    = hash "PrimMinBound"
-hashPrimConst PrimMaxBound{}    = hash "PrimMaxBound"
-hashPrimConst PrimPi{}          = hash "PrimPi"
-
-hashPrimFun :: PrimFun f -> Int
-hashPrimFun PrimAdd{}                = hash "PrimAdd"
-hashPrimFun PrimSub{}                = hash "PrimSub"
-hashPrimFun PrimMul{}                = hash "PrimMul"
-hashPrimFun PrimNeg{}                = hash "PrimNeg"
-hashPrimFun PrimAbs{}                = hash "PrimAbs"
-hashPrimFun PrimSig{}                = hash "PrimSig"
-hashPrimFun PrimQuot{}               = hash "PrimQuot"
-hashPrimFun PrimRem{}                = hash "PrimRem"
-hashPrimFun PrimQuotRem{}            = hash "PrimQuotRem"
-hashPrimFun PrimIDiv{}               = hash "PrimIDiv"
-hashPrimFun PrimMod{}                = hash "PrimMod"
-hashPrimFun PrimDivMod{}             = hash "PrimDivMod"
-hashPrimFun PrimBAnd{}               = hash "PrimBAnd"
-hashPrimFun PrimBOr{}                = hash "PrimBOr"
-hashPrimFun PrimBXor{}               = hash "PrimBXor"
-hashPrimFun PrimBNot{}               = hash "PrimBNot"
-hashPrimFun PrimBShiftL{}            = hash "PrimBShiftL"
-hashPrimFun PrimBShiftR{}            = hash "PrimBShiftR"
-hashPrimFun PrimBRotateL{}           = hash "PrimBRotateL"
-hashPrimFun PrimBRotateR{}           = hash "PrimBRotateR"
-hashPrimFun PrimPopCount{}           = hash "PrimPopCount"
-hashPrimFun PrimCountLeadingZeros{}  = hash "PrimCountLeadingZeros"
-hashPrimFun PrimCountTrailingZeros{} = hash "PrimCountTrailingZeros"
-hashPrimFun PrimFDiv{}               = hash "PrimFDiv"
-hashPrimFun PrimRecip{}              = hash "PrimRecip"
-hashPrimFun PrimSin{}                = hash "PrimSin"
-hashPrimFun PrimCos{}                = hash "PrimCos"
-hashPrimFun PrimTan{}                = hash "PrimTan"
-hashPrimFun PrimAsin{}               = hash "PrimAsin"
-hashPrimFun PrimAcos{}               = hash "PrimAcos"
-hashPrimFun PrimAtan{}               = hash "PrimAtan"
-hashPrimFun PrimSinh{}               = hash "PrimSinh"
-hashPrimFun PrimCosh{}               = hash "PrimCosh"
-hashPrimFun PrimTanh{}               = hash "PrimTanh"
-hashPrimFun PrimAsinh{}              = hash "PrimAsinh"
-hashPrimFun PrimAcosh{}              = hash "PrimAcosh"
-hashPrimFun PrimAtanh{}              = hash "PrimAtanh"
-hashPrimFun PrimExpFloating{}        = hash "PrimExpFloating"
-hashPrimFun PrimSqrt{}               = hash "PrimSqrt"
-hashPrimFun PrimLog{}                = hash "PrimLog"
-hashPrimFun PrimFPow{}               = hash "PrimFPow"
-hashPrimFun PrimLogBase{}            = hash "PrimLogBase"
-hashPrimFun PrimAtan2{}              = hash "PrimAtan2"
-hashPrimFun PrimTruncate{}           = hash "PrimTruncate"
-hashPrimFun PrimRound{}              = hash "PrimRound"
-hashPrimFun PrimFloor{}              = hash "PrimFloor"
-hashPrimFun PrimCeiling{}            = hash "PrimCeiling"
-hashPrimFun PrimIsNaN{}              = hash "PrimIsNaN"
-hashPrimFun PrimLt{}                 = hash "PrimLt"
-hashPrimFun PrimGt{}                 = hash "PrimGt"
-hashPrimFun PrimLtEq{}               = hash "PrimLtEq"
-hashPrimFun PrimGtEq{}               = hash "PrimGtEq"
-hashPrimFun PrimEq{}                 = hash "PrimEq"
-hashPrimFun PrimNEq{}                = hash "PrimNEq"
-hashPrimFun PrimMax{}                = hash "PrimMax"
-hashPrimFun PrimMin{}                = hash "PrimMin"
-hashPrimFun PrimFromIntegral{}       = hash "PrimFromIntegral"
-hashPrimFun PrimToFloating{}         = hash "PrimToFloating"
-hashPrimFun PrimCoerce{}             = hash "PrimCoerce"
-hashPrimFun PrimLAnd                 = hash "PrimLAnd"
-hashPrimFun PrimLOr                  = hash "PrimLOr"
-hashPrimFun PrimLNot                 = hash "PrimLNot"
-hashPrimFun PrimOrd                  = hash "PrimOrd"
-hashPrimFun PrimChr                  = hash "PrimChr"
-hashPrimFun PrimBoolToInt            = hash "PrimBoolToInt"
-
-=======
->>>>>>> master:src/Data/Array/Accelerate/Analysis/Match.hs
---}