--- conflicted
+++ resolved
@@ -48,18 +48,6 @@
   matchDelayedOpenAcc,
   encodeDelayedOpenAcc,
 
-<<<<<<< HEAD
-  -- Environments
-  Gamma(..), incExp, prjExp, pushExp, lookupExp,
-  Extend(..), append, bind,
-  Sink(..), sink, sink1,
-  Supplement(..), bindExps,
-
-  subApply, inlineA,
-  FreeProd, IsAtupleRepr,
-
-=======
->>>>>>> d8a6731a
 ) where
 
 -- standard library
@@ -79,16 +67,10 @@
 import Data.Array.Accelerate.AST                        hiding ( Val(..) )
 import Data.Array.Accelerate.Analysis.Hash
 import Data.Array.Accelerate.Analysis.Match
-<<<<<<< HEAD
-import Data.Array.Accelerate.Array.Sugar                ( Array, Arrays(..), Shape, Elt, IsAtuple, ArrRepr, ArraysR(..), Tuple(..) )
-import Data.Array.Accelerate.Error
-import Data.Array.Accelerate.Product                    ( ProdRepr, IsProduct(..), ProdR(..) )
+import Data.Array.Accelerate.Array.Sugar                ( Array, Arrays(..), Shape, Elt, Tuple(..) )
 import Data.Array.Accelerate.Trafo.Dependency
-=======
-import Data.Array.Accelerate.Array.Sugar                ( Array, Arrays, Shape, Elt )
-import Data.Array.Accelerate.Pretty.Print
->>>>>>> d8a6731a
 import Data.Array.Accelerate.Trafo.Substitution
+import {-# SOURCE #-} Data.Array.Accelerate.Trafo.Environment -- XXX merge artefact
 
 import Data.Array.Accelerate.Debug.Stats                as Stats
 
@@ -131,16 +113,11 @@
 avarIn :: (Kit acc, Arrays arrs) => Idx aenv arrs -> acc aenv arrs
 avarIn = inject  . Avar
 
-<<<<<<< HEAD
 kmap :: Kit acc => (PreOpenAcc acc aenv a -> PreOpenAcc acc aenv' a') -> acc aenv a -> acc aenv' a'
 kmap f = inject . f . fromJust . extract
 
 fromOpenAcc :: Kit acc => OpenAcc aenv a -> acc aenv a
 fromOpenAcc (OpenAcc pacc) = error "fromOpenAcc" -- XXX merge artefact
-=======
-kmap :: Kit acc => (PreOpenAcc acc aenv a -> PreOpenAcc acc aenv' b) -> acc aenv a -> acc aenv' b
-kmap f = inject . f . extract
->>>>>>> d8a6731a
 
 fromOpenAfun :: Kit acc => OpenAfun aenv f -> PreOpenAfun acc aenv f
 fromOpenAfun (Abody a) = Abody $ fromOpenAcc a
@@ -242,11 +219,11 @@
 data StreamSeq index acc t where
   StreamSeq :: Extend acc () aenv -> PreOpenSeq index acc aenv t -> StreamSeq index acc t
 
-type DelayedOpenAfun      = PreOpenAfun DelayedOpenAcc
-type DelayedOpenExp       = PreOpenExp DelayedOpenAcc
-type DelayedOpenFun       = PreOpenFun DelayedOpenAcc
-type DelayedOpenSeq       = PreOpenSeq (Int, Int) DelayedOpenAcc
-type DelayedSeq           = StreamSeq (Int, Int) DelayedOpenAcc
+type DelayedOpenAfun    = PreOpenAfun DelayedOpenAcc
+type DelayedOpenExp     = PreOpenExp DelayedOpenAcc
+type DelayedOpenFun     = PreOpenFun DelayedOpenAcc
+type DelayedOpenSeq     = PreOpenSeq (Int, Int) DelayedOpenAcc
+type DelayedSeq         = StreamSeq (Int, Int) DelayedOpenAcc
 
 data DelayedOpenAcc aenv a where
   Manifest              :: PreOpenAcc DelayedOpenAcc aenv a -> DelayedOpenAcc aenv a
@@ -347,287 +324,3 @@
 rnfExtend :: NFDataAcc acc -> Extend acc aenv aenv' -> ()
 rnfExtend _    BaseEnv         = ()
 rnfExtend rnfA (PushEnv env a) = rnfExtend rnfA env `seq` rnfA a
-<<<<<<< HEAD
-
-
--- Environments
--- ============
-
--- An environment that holds let-bound scalar expressions. The second
--- environment variable env' is used to project out the corresponding
--- index when looking up in the environment congruent expressions.
---
-data Gamma acc env env' aenv where
-  EmptyExp :: Gamma acc env env' aenv
-
-  PushExp  :: Elt t
-           => Gamma acc env env' aenv
-           -> WeakPreOpenExp acc env aenv t
-           -> Gamma acc env (env', t) aenv
-
-data WeakPreOpenExp acc env aenv t where
-  Subst    :: env :> env'
-           -> PreOpenExp     acc env  aenv t
-           -> PreOpenExp     acc env' aenv t {- LAZY -}
-           -> WeakPreOpenExp acc env' aenv t
-
--- XXX: The simplifier calls this function every time it moves under a let
--- binding. This means we have a number of calls to 'weakenE' exponential in the
--- depth of nested let bindings, which quickly causes problems.
---
--- We can improve the situation slightly by observing that weakening by a single
--- variable does no less work than weaking by multiple variables at once; both
--- require a deep copy of the AST. By exploiting laziness (or, an IORef) we can
--- queue up multiple weakenings to happen in a single step.
---
--- <https://github.com/AccelerateHS/accelerate-llvm/issues/20>
---
-incExp
-    :: Kit acc
-    => Gamma acc env     env' aenv
-    -> Gamma acc (env,s) env' aenv
-incExp EmptyExp        = EmptyExp
-incExp (PushExp env w) = incExp env `PushExp` subs w
-  where
-    subs :: forall acc env aenv s t. Kit acc => WeakPreOpenExp acc env aenv t -> WeakPreOpenExp acc (env,s) aenv t
-    subs (Subst k (e :: PreOpenExp acc env_ aenv t) _) = Subst k' e (weakenE k' e)
-      where
-        k' :: env_ :> (env,s)
-        k' = SuccIdx . k
-
-prjExp :: Idx env' t -> Gamma acc env env' aenv -> PreOpenExp acc env aenv t
-prjExp ZeroIdx      (PushExp _   (Subst _ _ e)) = e
-prjExp (SuccIdx ix) (PushExp env _)             = prjExp ix env
-prjExp _            _                           = $internalError "prjExp" "inconsistent valuation"
-
-pushExp :: Elt t => Gamma acc env env' aenv -> PreOpenExp acc env aenv t -> Gamma acc env (env',t) aenv
-pushExp env e = env `PushExp` Subst id e e
-
--- XXX Merge artefact
-lookupExp
-    :: Kit acc
-    => Gamma      acc env env' aenv
-    -> PreOpenExp acc env      aenv t
-    -> Maybe (Idx env' t)
-lookupExp _ _ = Nothing
--- lookupExp EmptyExp        _ = Nothing
--- lookupExp (PushExp env e) x
---   | Just Refl <- match e x  = Just ZeroIdx
---   | otherwise               = SuccIdx `fmap` lookupExp env x
-
-{--
-weakenGamma1
-    :: Kit acc
-    => Gamma acc env env' aenv
-    -> Gamma acc env env' (aenv,t)
-weakenGamma1 EmptyExp        = EmptyExp
-weakenGamma1 (PushExp env e) = PushExp (weakenGamma1 env) (weaken SuccIdx e)
-
-sinkGamma
-    :: Kit acc
-    => Extend acc aenv aenv'
-    -> Gamma acc env env' aenv
-    -> Gamma acc env env' aenv'
-sinkGamma _   EmptyExp        = EmptyExp
-sinkGamma ext (PushExp env e) = PushExp (sinkGamma ext env) (sink ext e)
---}
-
--- As part of various transformations we often need to lift out array valued
--- inputs to be let-bound at a higher point.
---
--- The Extend type is a heterogeneous snoc-list of array terms that witnesses
--- how the array environment is extended by binding these additional terms.
---
-data Extend acc aenv aenv' where
-  BaseEnv :: Extend acc aenv aenv
-
-  PushEnv :: Arrays a
-          => Extend acc aenv aenv' -> acc aenv' a -> Extend acc aenv (aenv', a)
-
--- Append two environment witnesses
---
-append :: Extend acc env env' -> Extend acc env' env'' -> Extend acc env env''
-append x BaseEnv        = x
-append x (PushEnv as a) = x `append` as `PushEnv` a
-
--- Bring into scope all of the array terms in the Extend environment list. This
--- converts a term in the inner environment (aenv') into the outer (aenv).
---
-bind :: (Kit acc, Arrays a)
-     => Extend acc aenv aenv'
-     ->        acc      aenv' a
-     ->        acc aenv       a
-bind BaseEnv         = id
-bind (PushEnv env a) = bind env . inject . Alet a
-
--- Sink a term from one array environment into another, where additional
--- bindings have come into scope according to the witness and no old things have
--- vanished.
---
-sink :: Sink f => Extend acc env env' -> f env t -> f env' t
-sink env = weaken (k env)
-  where
-    k :: Extend acc env env' -> Idx env t -> Idx env' t
-    k BaseEnv       = Stats.substitution "sink" id
-    k (PushEnv e _) = SuccIdx . k e
-
-sink1 :: Sink f => Extend acc env env' -> f (env,s) t -> f (env',s) t
-sink1 env = weaken (k env)
-  where
-    k :: Extend acc env env' -> Idx (env,s) t -> Idx (env',s) t
-    k BaseEnv       = Stats.substitution "sink1" id
-    k (PushEnv e _) = split . k e
-    --
-    split :: Idx (env,s) t -> Idx ((env,u),s) t
-    split ZeroIdx      = ZeroIdx
-    split (SuccIdx ix) = SuccIdx (SuccIdx ix)
-
-
--- This is the same as Extend, but for the scalar environment.
---
-data Supplement acc env env' aenv where
-  BaseSup :: Supplement acc env env aenv
-
-  PushSup :: Elt e
-          => Supplement acc env env'      aenv
-          -> PreOpenExp acc     env'      aenv e
-          -> Supplement acc env (env', e) aenv
-
-bindExps :: (Kit acc, Elt e)
-         => Supplement acc env env' aenv
-         -> PreOpenExp acc env' aenv e
-         -> PreOpenExp acc env  aenv e
-bindExps BaseSup       = id
-bindExps (PushSup g b) = bindExps g . Let b
-
--- Application via let binding.
---
-subApply :: (RebuildableAcc acc, Arrays a)
-         => PreOpenAfun acc aenv (a -> b)
-         -> acc             aenv a
-         -> PreOpenAcc  acc aenv b
-subApply (Alam (Abody f)) a = Alet a f
-subApply _                _ = error "subApply: inconsistent evaluation"
-
--- | Replace all occurrences of the first variable with the given array
--- expression. The environment shrinks.
---
-inlineA :: Rebuildable f => f (aenv,s) t -> PreOpenAcc (AccClo f) aenv s -> f aenv t
-inlineA f g = Stats.substitution "inlineA" $ rebuildA (subAtop g) f
-
--- Tuple manipulation
--- ==================
-
--- Note: [Tuple manipulation]
---
--- As a part of various transformations, we need to be able to transform tuples
--- and other product types. Unfortunately, due to the way product types are
--- represented in Accelerate, with a non injective relationship between surface
--- types and representation types, this causes problems. Supposing we have a
--- tuple like so
---
---   (a,b,c)
---
--- then suppose we want to pull b out of it, leaving us with (a,c). However,
--- the only way we can inspect the structure of a product is via its
--- representation type. That means we take
---
--- ((((),a),b),c)
---
--- and product (((),a),c). But what is the surface type corresponding to this
--- representation type?
---
--- FreeProd is a product type that gives a surface type for any product
--- representation type. That is, for all t, FreeProd (ProdRepr t) is a valid
--- product type. Additionally, for all t', ProdRepr (FreeProd t') ~ t'. This
--- gives us what we need in order to transform product types.
---
-
--- The free product. A surface product type for any given product representation
--- tyoe.
---
-data FreeProd t where
-  NilFreeProd  :: FreeProd ()
-  SnocFreeProd :: Arrays s => FreeProd t -> s -> FreeProd (t,s)
-  deriving ( Typeable )
-
-instance IsProduct Arrays (FreeProd ()) where
-  type ProdRepr (FreeProd ()) = ()
-  fromProd _ = ()
-  toProd   _ = NilFreeProd
-  prod       = ProdRunit
-
-instance (IsProduct Arrays (FreeProd t), Arrays s) => IsProduct Arrays (FreeProd (t,s)) where
-  type ProdRepr (FreeProd (t,s)) = (ProdRepr (FreeProd t), s)
-  fromProd (SnocFreeProd t s) = (fromProd @Arrays t, s)
-  toProd (t,s)                = SnocFreeProd (toProd @Arrays t) s
-  prod                        = ProdRsnoc (prod @Arrays @(FreeProd t))
-
-instance (IsAtuple (FreeProd t), Typeable t, Arrays (FreeProd t), Arrays a) => Arrays (FreeProd (t,a)) where
-  type ArrRepr (FreeProd (t,a)) = (ArrRepr (FreeProd t), ArrRepr a)
-  arrays  = arrays @(FreeProd t) `ArraysRpair` arrays @a
-  -- flavour = ArraysFtuple
-  --
-  toArr (t,a)                = SnocFreeProd (toArr t) (toArr a)
-  fromArr (SnocFreeProd t a) = (fromArr t, fromArr a)
-
-instance Arrays (FreeProd ()) where
-  type ArrRepr (FreeProd ()) = ((),())
-  arrays  = ArraysRpair ArraysRunit ArraysRunit
-  -- flavour = ArraysFtuple
-  --
-  toArr   _ = NilFreeProd
-  fromArr _ = ((),())
-
--- Unfortunately, the properties that hold for all array tuple
--- representations GHCs typechecker cannot infer.
---
-type IsAtupleRepr t = (Arrays (FreeProd t), Typeable t, IsAtuple (FreeProd t), t ~ ProdRepr (FreeProd t))
-=======
---}
-
-
--- Note: If we detect that the delayed array is simply accessing an array
--- variable, then just print the variable name. That is:
---
--- > let a0 = <...> in map f (Delayed (shape a0) (\x0 -> a0!x0))
---
--- becomes
---
--- > let a0 = <...> in map f a0
---
-prettyDelayedOpenAcc :: PrettyAcc DelayedOpenAcc
-prettyDelayedOpenAcc wrap aenv acc = case acc of
-  Manifest pacc         -> prettyPreOpenAcc prettyDelayedOpenAcc wrap aenv pacc
-  Delayed sh f _
-    | Shape a           <- sh
-    , Just Refl         <- match f (Lam (Body (Index a (Var ZeroIdx))))
-    -> prettyDelayedOpenAcc wrap aenv a
-
-    | otherwise
-    -> wrap $ hang 2 (sep [ green (text "delayed")
-                          , parens (align (prettyPreExp prettyDelayedOpenAcc (parens . align) aenv sh))
-                          , parens (align (prettyPreFun prettyDelayedOpenAcc aenv f))
-                          ])
-
-{--
--- Pretty print delayed sequences
---
--- TLM: What is going on with this sequence thing, why is it closed?
---
-prettyDelayedSeq
-    :: (Doc -> Doc)                             -- apply to compound expressions
-    -> DelayedSeq arrs
-    -> Doc
-prettyDelayedSeq wrap (DelayedSeq aenv s)
-  | (d, lvl) <- pp env 0
-  =  wrap $   (hang (text "let") 2 $ sep $ punctuate semi d)
-          <+> (hang (text "in")  2 $ sep $ punctuate semi
-                                         $ prettyPreSeq wrap prettyAcc lvl 0 s)
-  where
-    pp :: Extend DelayedOpenAcc aenv aenv' -> Int -> ([Doc], Int)
-    pp BaseEnv          lvl = ([],lvl)
-    pp (PushEnv env' a) lvl | (d', _) <- pp env' (lvl + 1)
-                            = (prettyAcc lvl wrap a : d', lvl)
---}
->>>>>>> d8a6731a
