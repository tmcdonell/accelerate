--- conflicted
+++ resolved
@@ -1,20 +1,14 @@
 {-# LANGUAGE CPP                 #-}
 {-# LANGUAGE FlexibleContexts    #-}
-<<<<<<< HEAD
 {-# LANGUAGE FlexibleInstances   #-}
-=======
->>>>>>> d8a6731a
 {-# LANGUAGE GADTs               #-}
 {-# LANGUAGE OverloadedStrings   #-}
 {-# LANGUAGE PatternGuards       #-}
 {-# LANGUAGE RankNTypes          #-}
 {-# LANGUAGE ScopedTypeVariables #-}
 {-# LANGUAGE TemplateHaskell     #-}
-<<<<<<< HEAD
 {-# LANGUAGE TypeApplications    #-}
 {-# LANGUAGE TypeOperators       #-}
-=======
->>>>>>> d8a6731a
 {-# LANGUAGE ViewPatterns        #-}
 -- |
 -- Module      : Data.Array.Accelerate.Trafo.Shrink
@@ -42,25 +36,11 @@
 
   -- Shrinking
   Shrink(..),
-<<<<<<< HEAD
-  ShrinkAcc, shrinkPreAcc, basicReduceAcc,
-
-  -- Occurrence counting
-  UsesOfAcc, usesOfPreAcc, usesOfExp,
-  Use(..), zeroUse, oneUse, allUse,
-
-  -- Array access merging
-  reduceAccessExp, reduceAccessFun, reduceAccessOpenAcc, reduceAccessPreAcc,
-  reduceAccessAfun,
-=======
   ShrinkAcc, shrinkPreAcc,
->>>>>>> d8a6731a
 
 ) where
 
 -- standard library
-import Data.Function                                    ( on )
-import Data.Maybe                                       ( fromMaybe )
 import Data.Monoid                                      hiding ( Last )
 import Control.Applicative                              hiding ( Const )
 import Prelude                                          hiding ( all, exp, seq )
@@ -68,8 +48,6 @@
 -- friends
 import Data.Array.Accelerate.AST
 import Data.Array.Accelerate.Array.Sugar               hiding ( Any )
-import Data.Array.Accelerate.Error
-import Data.Array.Accelerate.Product                   ( ProdR(..), TupleIdx(..) )
 import Data.Array.Accelerate.Trafo.Base
 import Data.Array.Accelerate.Trafo.Occurrence
 import Data.Array.Accelerate.Trafo.Substitution
@@ -107,25 +85,15 @@
     shrinkE :: Kit acc => PreOpenExp acc env aenv t -> (Any, PreOpenExp acc env aenv t)
     shrinkE exp = case exp of
       Let bnd body
-<<<<<<< HEAD
-        | Var _ <- bnd  -> Stats.inline "Var"   . yes $ shrinkE (inline body bnd)
-        | allUseElt (<= lIMIT) uses -> Stats.betaReduce msg . yes $ shrinkE (inline (snd body') (snd bnd'))
-        | otherwise     -> Let <$> bnd' <*> body'
-=======
         | Var _ <- bnd          -> Stats.inline "Var"   . yes $ shrinkE (inline body bnd)
         | allE (<= lIMIT) uses  -> Stats.betaReduce msg . yes $ shrinkE (inline (snd body') (snd bnd'))
         | otherwise             -> Let <$> bnd' <*> body'
->>>>>>> d8a6731a
         where
           bnd'  = shrinkE bnd
           body' = shrinkE body
           uses  = usesOfExp ZeroIdx (snd body')
 
-<<<<<<< HEAD
-          msg   = if allUseElt (==0) uses
-=======
           msg   = if allE (== 0) uses
->>>>>>> d8a6731a
                     then "dead exp"
                     else "inline exp"   -- forced inlining when lIMIT > 1
       --
@@ -142,11 +110,6 @@
       IndexTrans sh             -> IndexTrans <$> shrinkE sh
       IndexSlice x ix sh        -> IndexSlice x <$> shrinkE ix <*> shrinkE sh
       IndexFull x ix sl         -> IndexFull x <$> shrinkE ix <*> shrinkE sl
-<<<<<<< HEAD
-      IndexAny                  -> pure IndexAny
-=======
-      ToIndex sh ix             -> ToIndex <$> shrinkE sh <*> shrinkE ix
->>>>>>> d8a6731a
       FromIndex sh i            -> FromIndex <$> shrinkE sh <*> shrinkE i
       ToIndex sh ix             -> ToIndex <$> shrinkE sh <*> shrinkE ix
       ToSlice x sh i            -> ToSlice x <$> shrinkE sh <*> shrinkE i
@@ -234,15 +197,9 @@
       Scanr1 f a                -> Scanr1 (shrinkF f) (shrinkAcc a)
       Permute f1 a1 f2 a2       -> Permute (shrinkF f1) (shrinkAcc a1) (shrinkF f2) (shrinkAcc a2)
       Backpermute sh f a        -> Backpermute (shrinkE sh) (shrinkF f) (shrinkAcc a)
-<<<<<<< HEAD
-      Stencil f b a             -> Stencil (shrinkF f) b (shrinkAcc a)
-      Stencil2 f b1 a1 b2 a2    -> Stencil2 (shrinkF f) b1 (shrinkAcc a1) b2 (shrinkAcc a2)
-      Collect si u v i s        -> Collect si (shrinkE u) (shrinkE <$> v) (shrinkE <$> i) (shrinkS s)
-=======
       Stencil f b a             -> Stencil (shrinkF f) (shrinkB b) (shrinkAcc a)
       Stencil2 f b1 a1 b2 a2    -> Stencil2 (shrinkF f) (shrinkB b1) (shrinkAcc a1) (shrinkB b2) (shrinkAcc a2)
-      -- Collect s                 -> Collect (shrinkS s)
->>>>>>> d8a6731a
+      Collect si u v i s        -> Collect si (shrinkE u) (shrinkE <$> v) (shrinkE <$> i) (shrinkS s)
 
     shrinkS :: PreOpenSeq index acc aenv' a -> PreOpenSeq index acc aenv' a
     shrinkS seq =
@@ -290,11 +247,7 @@
       IndexTrans sh             -> IndexTrans (shrinkE sh)
       IndexSlice x ix sh        -> IndexSlice x (shrinkE ix) (shrinkE sh)
       IndexFull x ix sl         -> IndexFull x (shrinkE ix) (shrinkE sl)
-<<<<<<< HEAD
-      IndexAny                  -> IndexAny
       ToSlice x sh i            -> ToSlice x (shrinkE sh) (shrinkE i)
-=======
->>>>>>> d8a6731a
       ToIndex sh ix             -> ToIndex (shrinkE sh) (shrinkE ix)
       FromIndex sh i            -> FromIndex (shrinkE sh) (shrinkE i)
       Cond p t e                -> Cond (shrinkE p) (shrinkE t) (shrinkE e)
@@ -344,15 +297,9 @@
     -> UsesOfAcc acc
     -> ReduceAcc acc
 basicReduceAcc unwrapAcc countAcc (unwrapAcc -> bnd) body@(unwrapAcc -> pbody)
-<<<<<<< HEAD
-  | Avar _ <- bnd                   = Stats.inline "Avar"  . Just $ rebuildA (subAtop bnd) pbody
-  | allUse (on (&&) (<=lIMIT)) uses = Stats.betaReduce msg . Just $ rebuildA (subAtop bnd) pbody
-  | otherwise                       = Nothing
-=======
   | Avar{} <- bnd                  = Stats.inline "Avar"  . Just $ rebuildA (subAtop bnd) pbody
   | allA (\_ n -> n <= lIMIT) uses = Stats.betaReduce msg . Just $ rebuildA (subAtop bnd) pbody
   | otherwise                      = Nothing
->>>>>>> d8a6731a
   where
     -- If the bound variable is used at most this many times, it will be inlined
     -- into the body. Since this implies an array computation could be inlined
@@ -362,712 +309,7 @@
     lIMIT = 0
 
     uses  = countAcc ZeroIdx body
-<<<<<<< HEAD
-    msg   = if allUse (on (&&) (<=lIMIT)) uses
-              then "dead acc"
-              else "inline acc"         -- forced inlining when lIMIT > 1
-
-
--- Occurrence Counting
--- ===================
-
-data UseElt e where
-  UseElt      :: Elt e => Int -> UseElt e
-  UseEltTuple :: Tuple UseElt (TupleRepr t) -> UseElt t
-
--- Combine the uses of an array variable.
---
-(<+.>) :: UseElt a -> UseElt a -> UseElt a
-(<+.>) = zipWithUelt (+)
-
-zipWithUelt :: (Int -> Int -> Int) -> UseElt a -> UseElt a -> UseElt a
-zipWithUelt f (UseElt c1)      (UseElt c2)      = UseElt (c1 `f` c2)
-zipWithUelt f (UseEltTuple t1) (UseEltTuple t2) = UseEltTuple (t1 `tup` t2)
-  where
-    tup :: Tuple UseElt t -> Tuple UseElt t -> Tuple UseElt t
-    tup NilTup          NilTup          = NilTup
-    tup (SnocTup t1 a1) (SnocTup t2 a2) = tup t1 t2 `SnocTup` zipWithUelt f a1 a2
-#if __GLASGOW_HASKELL__ < 800
-    tup _               _               = error "Chewie, we're home."
-#endif
-zipWithUelt _ _                 _           = error "Aaarrrrhhggg!"
-
--- Update use at a specific index.
---
-updateUseElt :: UseElt s -> TupleIdx (TupleRepr s) a -> UseElt a -> UseElt s
-updateUseElt (UseEltTuple ut) ix = UseEltTuple . tup ut ix
-  where
-    tup :: Tuple UseElt t -> TupleIdx t a -> UseElt a -> Tuple UseElt t
-    tup (SnocTup t s) ZeroTupIdx      a = SnocTup t (s <+.> a)
-    tup (SnocTup t s) (SuccTupIdx ix) a = SnocTup (tup t ix a) s
-    tup _             _               _ = error "Gentlemen, you can't fight in here!"
-updateUseElt _                _  = error "This is the war room!"
-
--- A variable's components each occur `n` times in total.
---
-nUseElt :: forall t. Elt t => Int -> UseElt t
-nUseElt n =
-  case eltFlavour (undefined :: t) of
-    EltBase  -> UseElt n
-    EltTuple -> UseEltTuple (nt (tuple @t))
-  where
-    nt :: ProdR Elt t' -> Tuple UseElt t'
-    nt ProdRunit = NilTup
-    nt (ProdRsnoc t) = nt t `SnocTup` nUseElt n
-
-zeroUseElt, oneUseElt :: Elt t => UseElt t
-zeroUseElt = nUseElt 0
-oneUseElt  = nUseElt 1
-
-instance Eq (UseElt a) where
-  UseElt c1      == UseElt c2      = c1 == c2
-  UseEltTuple t1 == UseEltTuple t2 = t1 == t2
-  _              == _              = error "Impossible usage"
-
-instance Eq (Tuple UseElt t) where
-  NilTup        == NilTup        = True
-  SnocTup t1 a1 == SnocTup t2 a2 = t1 == t2 && a1 == a2
-#if __GLASGOW_HASKELL__ < 800
-  _             == _             = error "Impossible usage"
-#endif
-
--- Check if a condition is try for the use of all components.
---
-allUseElt :: (Int -> Bool) -> UseElt t -> Bool
-allUseElt p (UseElt c) = p c
-allUseElt p (UseEltTuple t) = aT t
-  where
-    aT :: Tuple UseElt t -> Bool
-    aT NilTup = True
-    aT (SnocTup t u) = aT t && allUseElt p u
-
--- Specify a certain component of a variable has been used.
---
-useComponentElt :: Elt a => TupleIdx (TupleRepr t) a -> UseElt t -> UseElt t
-useComponentElt tix u = updateUseElt u tix oneUseElt
-
--- Count the number of occurrences an in-scope scalar expression bound at the
--- given variable index recursively in a term.
---
-usesOfExp :: forall acc env aenv s t. Elt s => Idx env s -> PreOpenExp acc env aenv t -> UseElt s
-usesOfExp idx = countE
-  where
-    countE :: PreOpenExp acc env aenv e -> UseElt s
-    countE exp = case exp of
-      Var this
-        | Just Refl <- match this idx   -> oneUseElt
-        | otherwise                     -> zeroUseElt
-      --
-      Let bnd body              -> countE bnd <+.> usesOfExp (SuccIdx idx) body
-      Const _                   -> zeroUseElt
-      Tuple t                   -> countT t
-      Prj ix (Var v)            | Just Refl <- match v idx
-                                -> useComponentElt ix zeroUseElt
-      Prj _ e                   -> countE e
-      IndexNil                  -> zeroUseElt
-      IndexCons sl sz           -> countE sl <+.> countE sz
-      IndexHead sh              -> countE sh
-      IndexTail sh              -> countE sh
-      IndexTrans sh             -> countE sh
-      IndexSlice _ ix sh        -> countE ix <+.> countE sh
-      IndexFull _ ix sl         -> countE ix <+.> countE sl
-      IndexAny                  -> zeroUseElt
-      ToSlice _ sh i            -> countE sh <+.> countE i
-      ToIndex sh ix             -> countE sh <+.> countE ix
-      FromIndex sh i            -> countE sh <+.> countE i
-      Cond p t e                -> countE p  <+.> countE t <+.> countE e
-      While p f x               -> countE x  <+.> countF idx p <+.> countF idx f
-      PrimConst _               -> zeroUseElt
-      PrimApp _ x               -> countE x
-      Index _ sh                -> countE sh
-      LinearIndex _ i           -> countE i
-      Shape _                   -> zeroUseElt
-      ShapeSize sh              -> countE sh
-      Intersect sh sz           -> countE sh <+.> countE sz
-      Union sh sz               -> countE sh <+.> countE sz
-      Foreign _ _ e             -> countE e
-      Coerce e                  -> countE e
-
-    countF :: Idx env' s -> PreOpenFun acc env' aenv f -> UseElt s
-    countF idx' (Lam  f) = countF (SuccIdx idx') f
-    countF idx' (Body b) = usesOfExp idx' b
-
-    countT :: Tuple (PreOpenExp acc env aenv) e -> UseElt s
-    countT NilTup        = zeroUseElt
-    countT (SnocTup t e) = countT t <+.> countE e
-
-
--- Count the number of uses of the array term bound at the given environment
--- index.
---
-type UsesOfAcc acc = forall aenv s t. Arrays s => Idx aenv s -> acc aenv t -> Use s
-
--- |How an array variable is used in its context. If it is of a product type, we
--- track the usage of each component.
---
-data Use a where
-  UseArray :: Int                -- How often the shape of the array is used
-           -> Int                -- How often the contents of the array is used
-           -> Use (Array sh e)
-  UseTuple :: Atuple Use (TupleRepr t) -> Use t
-
--- Combine the uses of an array variable.
---
-(<+>) :: Use a -> Use a -> Use a
-(<+>) = zipWithU (+) (+)
-
-zipWithU :: (Int -> Int -> Int) -> (Int -> Int -> Int)-> Use a -> Use a -> Use a
-zipWithU f g (UseArray s1 c1) (UseArray s2 c2) = UseArray (s1 `f` s2) (c1 `g` c2)
-zipWithU f g (UseTuple t1)    (UseTuple t2)    = UseTuple (t1 `tup` t2)
-  where
-    tup :: Atuple Use t -> Atuple Use t -> Atuple Use t
-    tup NilAtup          NilAtup          = NilAtup
-    tup (SnocAtup t1 a1) (SnocAtup t2 a2) = tup t1 t2 `SnocAtup` zipWithU f g a1 a2
-#if __GLASGOW_HASKELL__ < 800
-    tup _                _                = error "Chewie, we're home."
-#endif
-zipWithU _ _ _                _                = error "Aaarrrrhhggg!"
-
--- Update use at a specific index.
---
-updateUse :: Use s -> TupleIdx (TupleRepr s) a -> Use a -> Use s
-updateUse (UseTuple ut) ix = UseTuple . tup ut ix
-  where
-    tup :: Atuple Use t -> TupleIdx t a -> Use a -> Atuple Use t
-    tup (SnocAtup t s) ZeroTupIdx      a = SnocAtup t (s <+> a)
-    tup (SnocAtup t s) (SuccTupIdx ix) a = SnocAtup (tup t ix a) s
-    tup _              _               _ = error "All these facts and opinions look the same. I can't tell them apart."
-updateUse _             _  = error "Happens to me all the time. Don't worry about it."
-
--- A variable's components each occur `n` times in total.
---
-nUse :: forall t. Arrays t => Int -> Use t
-nUse n =
-  case flavour (undefined :: t) of
-    ArraysFunit  -> UseTuple NilAtup
-    ArraysFarray -> UseArray n n
-    ArraysFtuple -> UseTuple (nt (atuple @t))
-  where
-    nt :: ProdR Arrays t' -> Atuple Use t'
-    nt ProdRunit = NilAtup
-    nt (ProdRsnoc t) = nt t `SnocAtup` nUse n
-
-zeroUse, oneUse :: Arrays t => Use t
-zeroUse = nUse 0
-oneUse  = nUse 1
-
-instance Eq (Use a) where
-  UseArray s1 c1 == UseArray s2 c2 = s1 == s2 && c1 == c2
-  UseTuple t1    == UseTuple t2    = t1 == t2
-  _              == _              = error "It can camouflage!"
-
-instance Eq (Atuple Use t) where
-  NilAtup        == NilAtup        = True
-  SnocAtup t1 a1 == SnocAtup t2 a2 = t1 == t2 && a1 == a2
-#if __GLASGOW_HASKELL__ < 800
-  _              == _              = error "That thing out there... That is no dinosaur"
-#endif
-
--- Check if a condition is true for the use of all components.
---
-allUse :: (Int -> Int -> Bool) -> Use t -> Bool
-allUse p (UseArray s c) = p s c
-allUse p (UseTuple t)   = aT t
-  where
-    aT :: Atuple Use t -> Bool
-    aT NilAtup = True
-    aT (SnocAtup t u) = aT t && allUse p u
-
-usesOfPreAcc
-    :: forall acc aenv s t. (Kit acc, Arrays s)
-    => UsesOfAcc  acc
-    -> Idx            aenv s
-    -> PreOpenAcc acc aenv t
-    -> Use s
-usesOfPreAcc countAcc idx = count
-  where
-    countIdx :: Idx aenv a -> Use s
-    countIdx this
-        | Just Refl <- match this idx   = oneUse
-        | otherwise                     = zeroUse
-
-    count :: PreOpenAcc acc aenv a -> Use s
-    count pacc = case pacc of
-      Avar this                 -> countIdx this
-      --
-      Alet bnd body             -> countA bnd <+> countAcc (SuccIdx idx) body
-
-      Atuple tup                -> countAT tup
-      Aprj ix a                 | Just u <- prjChain idx (inject $ Aprj ix a) oneUse
-                                -> u
-                                | Just (Atuple t) <- extract a
-                                -> countA (prj t ix)
-                                | otherwise
-                                -> countA a
-      Apply f a                 -> countAF f idx <+> countA a
-      Aforeign _ _ a            -> countA a
-      Acond p t e               -> countE p  <+> countA t <+> countA e
-      Awhile p f a              -> countAF p idx <+> countAF f idx <+> countA a
-      Use _                     -> zeroUse
-      Subarray ix sh _          -> countE ix <+> countE sh
-      Unit e                    -> countE e
-      Reshape e a               -> countE e  <+> countA a
-      Generate e f              -> countE e  <+> countF f
-      Transform sh ix f a       -> countE sh <+> countF ix <+> countF f  <+> countA a
-      Replicate _ sh a          -> countE sh <+> countA a
-      Slice _ a sl              -> countE sl <+> countA a
-      Map f a                   -> countF f  <+> countA a
-      ZipWith f a1 a2           -> countF f  <+> countA a1 <+> countA a2
-      Fold f z a                -> countF f  <+> countE z  <+> countA a
-      Fold1 f a                 -> countF f  <+> countA a
-      FoldSeg f z a s           -> countF f  <+> countE z  <+> countA a  <+> countA s
-      Fold1Seg f a s            -> countF f  <+> countA a  <+> countA s
-      Scanl f z a               -> countF f  <+> countE z  <+> countA a
-      Scanl' f z a              -> countF f  <+> countE z  <+> countA a
-      Scanl1 f a                -> countF f  <+> countA a
-      Scanr f z a               -> countF f  <+> countE z  <+> countA a
-      Scanr' f z a              -> countF f  <+> countE z  <+> countA a
-      Scanr1 f a                -> countF f  <+> countA a
-      Permute f1 a1 f2 a2       -> countF f1 <+> countA a1 <+> countF f2 <+> countA a2
-      Backpermute sh f a        -> countE sh <+> countF f  <+> countA a
-      Stencil f _ a             -> countF f  <+> countA a
-      Stencil2 f _ a1 _ a2      -> countF f  <+> countA a1 <+> countA a2
-      Collect _ u v i s         -> foldl (<+>) zeroUse (map (fromMaybe zeroUse . fmap countE) [Just u,v,i])
-                                <+> usesOfPreSeq countAcc idx s
-
-    countA :: acc aenv a -> Use s
-    countA = countAcc idx
-
-    countAF :: PreOpenAfun acc aenv' f
-            -> Idx aenv' s
-            -> Use s
-    countAF (Alam f)  v = countAF f (SuccIdx v)
-    countAF (Abody a) v = countAcc v a
-
-    countF :: PreOpenFun acc env aenv f -> Use s
-    countF (Lam  f) = countF f
-    countF (Body b) = countE b
-
-    countAT :: Atuple (acc aenv) a -> Use s
-    countAT NilAtup        = zeroUse
-    countAT (SnocAtup t a) = countAT t <+> countA a
-
-    countE :: PreOpenExp acc env aenv e -> Use s
-    countE | ArraysFarray <- flavour (undefined :: s)
-           = usesOfExpA countAcc idx . reduceAccessExp idx
-           | otherwise
-           = usesOfExpA countAcc idx
-
-    prj :: Atuple k t' -> TupleIdx t' a -> k a
-    prj (SnocAtup _ a) ZeroTupIdx      = a
-    prj (SnocAtup t _) (SuccTupIdx ix) = prj t ix
-    prj NilAtup        _               = error "That'll do, pig. That'll do"
-
-prjChain :: Kit acc => Idx aenv s -> acc aenv t' -> Use t' -> Maybe (Use s)
-prjChain idx a u =
-  case extract a of
-    Just (Avar x)
-      | Just Refl <- match idx x  -> Just u
-    Just (Aprj ix a)              -> prjChain idx a (updateUse zeroUse ix u)
-    _                             -> Nothing
-
-
-usesOfPreSeq :: forall acc index aenv s t. (Kit acc, Arrays s)
-             => UsesOfAcc acc
-             -> Idx aenv s
-             -> PreOpenSeq index acc aenv t
-             -> Use s
-usesOfPreSeq countAcc idx seq =
-  case seq of
-    Producer p s -> countP p <+> usesOfPreSeq countAcc (SuccIdx idx) s
-    Consumer c   -> countC c
-    Reify _ a    -> countA a
-  where
-    countP :: Producer index acc aenv arrs -> Use s
-    countP p =
-      case p of
-        Pull _              -> zeroUse
-        Subarrays sh _      -> countE sh
-        FromSegs s n vs     -> countA s <+> countE n <+> countA vs
-        Produce l f         -> maybe zeroUse countE l <+> countAF f idx
-        -- MapBatch f c c' a x -> countAF f idx <+> countAF c idx <+> countAF c' idx <+> countA a <+> countA x
-        ProduceAccum l f a  -> maybe zeroUse countE l <+> countAF f idx <+> countA a
-
-    countC :: Consumer index acc aenv arrs -> Use s
-    countC c =
-      case c of
-        FoldBatch f a x -> countAF f idx <+> countA a <+> countA x
-        Last a d        -> countA a <+> countA d
-        Elements x      -> countA x
-        Tabulate x      -> countA x
-        Stuple t        -> countCT t
-
-    countCT :: Atuple (PreOpenSeq index acc aenv) t' -> Use s
-    countCT NilAtup        = zeroUse
-    countCT (SnocAtup t c) = countCT t <+> usesOfPreSeq countAcc idx c
-
-    countA :: acc aenv a -> Use s
-    countA = countAcc idx
-
-    countAF :: PreOpenAfun acc aenv' f
-            -> Idx aenv' s
-            -> Use s
-    countAF (Alam f)  v = countAF f (SuccIdx v)
-    countAF (Abody a) v = countAcc v a
-
-    countE :: PreOpenExp acc env aenv e -> Use s
-    countE = usesOfExpA countAcc idx
-
-usesOfExpA :: forall acc env aenv t e. (Kit acc, Arrays t)
-           => UsesOfAcc acc
-           -> Idx aenv t
-           -> PreOpenExp acc env aenv e
-           -> Use t
-usesOfExpA countAcc idx exp =
-  case exp of
-    Let bnd body              -> countE bnd <+> countE body
-    Var _                     -> zeroUse
-    Const _                   -> zeroUse
-    Tuple t                   -> countT t
-    Prj _ e                   -> countE e
-    IndexNil                  -> zeroUse
-    IndexCons sl sz           -> countE sl <+> countE sz
-    IndexHead sh              -> countE sh
-    IndexTail sh              -> countE sh
-    IndexTrans sh             -> countE sh
-    IndexSlice _ ix sh        -> countE ix <+> countE sh
-    IndexFull _ ix sl         -> countE ix <+> countE sl
-    IndexAny                  -> zeroUse
-    ToSlice _ sh i            -> countE sh <+> countE i
-    ToIndex sh ix             -> countE sh <+> countE ix
-    FromIndex sh i            -> countE sh <+> countE i
-    Cond p t e                -> countE p  <+> countE t <+> countE e
-    While p f x               -> countF p  <+> countF f <+> countE x
-    PrimConst _               -> zeroUse
-    PrimApp _ x               -> countE x
-    Index a sh                | Just u <- prjChain idx a oneUse
-                              -> zipWithU const (+) u (countE sh)
-                              | otherwise
-                              -> countA a <+> countE sh
-    LinearIndex a i           -> countA a <+> countE i
-    ShapeSize sh              -> countE sh
-    Intersect sh sz           -> countE sh <+> countE sz
-    Union sh sz               -> countE sh <+> countE sz
-    Shape a                   | Just (Avar v) <- extract a
-                              , Just Refl <- match v idx
-                              -> UseArray 1 0
-                              | otherwise
-                              -> countA a
-    Foreign _ _ e             -> countE e
-
-  where
-    countE :: PreOpenExp acc env' aenv e' -> Use t
-    countE = usesOfExpA countAcc idx
-
-    countT :: Tuple (PreOpenExp acc env aenv) e' -> Use t
-    countT NilTup        = zeroUse
-    countT (SnocTup t e) = countT t <+> countE e
-
-    countF :: PreOpenFun acc env' aenv f -> Use t
-    countF (Lam  f) = countF f
-    countF (Body b) = countE b
-
-    countA :: acc aenv a -> Use t
-    countA = countAcc idx
-
-
--- Find and merge common array accesses
---
-type ReduceAccess acc = forall aenv sh e a. (Shape sh, Elt e) => Idx aenv (Array sh e) -> acc aenv a -> acc aenv a
-
-reduceAccessOpenAcc :: (Shape sh, Elt e)
-                    => Idx aenv (Array sh e)
-                    -> OpenAcc aenv a
-                    -> OpenAcc aenv a
-reduceAccessOpenAcc idx (OpenAcc pacc) = OpenAcc (reduceAccessPreAcc reduceAccessOpenAcc idx pacc)
-
-reduceAccessPreAcc :: forall acc aenv a sh e. (Kit acc, Shape sh, Elt e)
-                   => ReduceAccess acc
-                   -> Idx aenv (Array sh e)
-                   -> PreOpenAcc acc aenv a
-                   -> PreOpenAcc acc aenv a
-reduceAccessPreAcc reduceAcc idx pacc =
-  case pacc of
-    Alet bnd body             -> Alet (cvtA bnd) (reduceAcc (SuccIdx idx) body)
-    Avar ix                   -> Avar ix
-    Atuple tup                -> Atuple (cvtT tup)
-    Aprj tup a                -> Aprj tup (cvtA a)
-    Apply f a                 -> Apply (cvtAfun f) (cvtA a)
-    Aforeign ff afun acc      -> Aforeign ff afun (cvtA acc)
-    Acond p t e               -> Acond (cvtE p) (cvtA t) (cvtA e)
-    Awhile p f a              -> Awhile (cvtAfun p) (cvtAfun f) (cvtA a)
-    Use a                     -> Use a
-    Subarray ix sh arr        -> Subarray (cvtE ix) (cvtE sh) arr
-    Unit e                    -> Unit (cvtE e)
-    Reshape e a               -> Reshape (cvtE e) (cvtA a)
-    Generate e f              -> Generate (cvtE e) (cvtF f)
-    Transform sh ix f a       -> Transform (cvtE sh) (cvtF ix) (cvtF f) (cvtA a)
-    Replicate sl slix a       -> Replicate sl (cvtE slix) (cvtA a)
-    Slice sl a slix           -> Slice sl (cvtA a) (cvtE slix)
-    Map f a                   -> Map (cvtF f) (cvtA a)
-    ZipWith f a1 a2           -> ZipWith (cvtF f) (cvtA a1) (cvtA a2)
-    Fold f z a                -> Fold (cvtF f) (cvtE z) (cvtA a)
-    Fold1 f a                 -> Fold1 (cvtF f) (cvtA a)
-    FoldSeg f z a s           -> FoldSeg (cvtF f) (cvtE z) (cvtA a) (cvtA s)
-    Fold1Seg f a s            -> Fold1Seg (cvtF f) (cvtA a) (cvtA s)
-    Scanl f z a               -> Scanl (cvtF f) (cvtE z) (cvtA a)
-    Scanl' f z a              -> Scanl' (cvtF f) (cvtE z) (cvtA a)
-    Scanl1 f a                -> Scanl1 (cvtF f) (cvtA a)
-    Scanr f z a               -> Scanr (cvtF f) (cvtE z) (cvtA a)
-    Scanr' f z a              -> Scanr' (cvtF f) (cvtE z) (cvtA a)
-    Scanr1 f a                -> Scanr1 (cvtF f) (cvtA a)
-    Permute f1 a1 f2 a2       -> Permute (cvtF f1) (cvtA a1) (cvtF f2) (cvtA a2)
-    Backpermute sh f a        -> Backpermute (cvtE sh) (cvtF f) (cvtA a)
-    Stencil f b a             -> Stencil (cvtF f) b (cvtA a)
-    Stencil2 f b1 a1 b2 a2    -> Stencil2 (cvtF f) b1 (cvtA a1) b2 (cvtA a2)
-    Collect si u v i s        -> Collect si (cvtE u) (cvtE <$> v) (cvtE <$> i) (reduceAccessSeq reduceAcc idx s)
-
-  where
-    cvtA :: acc aenv a' -> acc aenv a'
-    cvtA = reduceAcc idx
-
-    cvtE :: PreOpenExp acc env aenv e' -> PreOpenExp acc env aenv e'
-    cvtE = reduceAccessExp idx
-
-    cvtF :: PreOpenFun acc env aenv e' -> PreOpenFun acc env aenv e'
-    cvtF = reduceAccessFun idx
-
-    cvtT :: Atuple (acc aenv) t -> Atuple (acc aenv) t
-    cvtT NilAtup        = NilAtup
-    cvtT (SnocAtup t a) = SnocAtup (cvtT t) (cvtA a)
-
-    cvtAfun :: PreOpenAfun acc aenv t -> PreOpenAfun acc aenv t
-    cvtAfun = reduceAccessAfun reduceAcc idx
-
-reduceAccessAfun :: (Shape sh, Elt e)
-                 => ReduceAccess acc
-                 -> Idx aenv (Array sh e)
-                 -> PreOpenAfun acc aenv f
-                 -> PreOpenAfun acc aenv f
-reduceAccessAfun reduceAcc idx (Abody a) = Abody (reduceAcc idx a)
-reduceAccessAfun reduceAcc idx (Alam f)  = Alam (reduceAccessAfun reduceAcc (SuccIdx idx) f)
-
-reduceAccessSeq :: forall index acc aenv a sh e. (Kit acc, Shape sh, Elt e)
-                => ReduceAccess acc
-                -> Idx aenv (Array sh e)
-                -> PreOpenSeq index acc aenv a
-                -> PreOpenSeq index acc aenv a
-reduceAccessSeq reduceAcc idx seq =
-  case seq of
-    Producer p s -> Producer (cvtP p) (reduceAccessSeq reduceAcc (SuccIdx idx) s)
-    Consumer c   -> Consumer (cvtC c)
-    Reify ty a   -> Reify ty (cvtA a)
-  where
-    cvtA :: acc aenv a' -> acc aenv a'
-    cvtA = reduceAcc idx
-
-    cvtE :: PreOpenExp acc env aenv e' -> PreOpenExp acc env aenv e'
-    cvtE = reduceAccessExp idx
-
-    cvtP :: Producer index acc aenv a' -> Producer index acc aenv a'
-    cvtP (Pull src)           = Pull src
-    cvtP (Subarrays sh a)     = Subarrays    (cvtE sh) a
-    cvtP (FromSegs s n vs)    = FromSegs     (cvtA s) (cvtE n) (cvtA vs)
-    cvtP (Produce l f)        = Produce      (cvtE <$> l) (reduceAccessAfun reduceAcc idx f)
-    cvtP (ProduceAccum l f a) = ProduceAccum (cvtE <$> l) (reduceAccessAfun reduceAcc idx f) (cvtA a)
-    cvtP _                    = stageError
-
-    cvtC :: Consumer index acc aenv a' -> Consumer index acc aenv a'
-    cvtC (Last a d)        = Last (cvtA a) (cvtA d)
-    cvtC (Stuple t)        = Stuple (cvtT t)
-    cvtC (FoldBatch f a x) = FoldBatch (reduceAccessAfun reduceAcc idx f) (cvtA a) (cvtA x)
-    cvtC (Elements x)      = Elements (cvtA x)
-    cvtC (Tabulate x)      = Tabulate (cvtA x)
-    cvtC _                 = stageError
-
-    cvtT :: Atuple (PreOpenSeq index acc aenv) t -> Atuple (PreOpenSeq index acc aenv) t
-    cvtT NilAtup        = NilAtup
-    cvtT (SnocAtup t s) = SnocAtup (cvtT t) (reduceAccessSeq reduceAcc idx s)
-
-    stageError = $internalError "reduceAccessSeq" "Sequence AST is at an unexpected stage"
-
-reduceAccessExp :: (Kit acc, Shape sh, Elt e)
-                => Idx aenv (Array sh e)
-                -> PreOpenExp acc env aenv e'
-                -> PreOpenExp acc env aenv e'
-reduceAccessExp idx e =
-  case elimArrayAccess idx e of
-    Left (sh, e) -> inline e (Index (inject $ Avar idx) sh)
-    Right e      -> e
-
-reduceAccessFun :: (Kit acc, Shape sh, Elt e)
-                => Idx aenv (Array sh e)
-                -> PreOpenFun acc env aenv f
-                -> PreOpenFun acc env aenv f
-reduceAccessFun ix (Body b) = Body (reduceAccessExp ix b)
-reduceAccessFun ix (Lam f)  = Lam (reduceAccessFun ix f)
-
-elimArrayAccess :: forall acc env aenv sh e e'. (Kit acc, Elt e, Shape sh)
-                => Idx aenv (Array sh e)
-                -> PreOpenExp acc env aenv e'
-                -> Either (PreOpenExp acc env aenv sh, PreOpenExp acc (env,e) aenv e') (PreOpenExp acc env aenv e')
-elimArrayAccess idx exp =
-  case exp of
-    Let a b             -> cvtLet (cvtE a) (cvtE b)
-    Var ix              -> noAccess $ Var ix
-    Const c             -> noAccess $ Const c
-    Tuple tup           -> cvtTup tup
-    Prj tup e           -> Prj tup `cvtE1` cvtE e
-    IndexNil            -> noAccess IndexNil
-    IndexCons sh sz     -> cvtE2 IndexCons (cvtE sh) (cvtE sz)
-    IndexHead sh        -> IndexHead `cvtE1` cvtE sh
-    IndexTail sh        -> IndexTail `cvtE1` cvtE sh
-    IndexTrans sh       -> IndexTrans `cvtE1` cvtE sh
-    IndexAny            -> noAccess IndexAny
-    IndexSlice x ix sh  -> cvtE2 (IndexSlice x) (cvtE ix) (cvtE sh)
-    IndexFull x ix sl   -> cvtE2 (IndexFull x)  (cvtE ix) (cvtE sl)
-    ToIndex sh ix       -> cvtE2 ToIndex (cvtE sh) (cvtE ix)
-    FromIndex sh ix     -> cvtE2 FromIndex (cvtE sh) (cvtE ix)
-    ToSlice x sh ix     -> cvtE2 (ToSlice x) (cvtE sh) (cvtE ix)
-    Cond p t e          -> cvtE3 Cond (cvtE p) (cvtE t) (cvtE e)
-    While p f x         -> cvtE3 While (cvtF p) (cvtF f) (cvtE x)
-    PrimConst c         -> noAccess $ PrimConst c
-    PrimApp f x         -> PrimApp f `cvtE1` cvtE x
-    Index a sh          | Just (Avar idx') <- extract a
-                        , Just Refl <- match idx idx'
-                        -> Left (sh, Var ZeroIdx)
-                        | otherwise
-                        -> Index a `cvtE1` cvtE sh
-    LinearIndex a i     | Just (Avar idx') <- extract a
-                        , Just Refl <- match idx idx'
-                        -> Left (FromIndex (Shape a) i, Var ZeroIdx)
-                        | otherwise
-                        -> LinearIndex a `cvtE1` cvtE i
-    Shape a             -> noAccess $ Shape a
-    ShapeSize sh        -> ShapeSize `cvtE1` cvtE sh
-    Intersect s t       -> cvtE2 Intersect (cvtE s) (cvtE t)
-    Union s t           -> cvtE2 Union (cvtE s) (cvtE t)
-    Foreign ff f e      -> Foreign ff f `cvtE1` cvtE e
-
-  where
-    cvtE :: forall env t. PreOpenExp acc env aenv t -> Either (PreOpenExp acc env aenv sh, PreOpenExp acc (env,e) aenv t) (PreOpenExp acc env aenv t)
-    cvtE = elimArrayAccess idx
-
-    cvtF :: PreOpenFun acc env aenv (a -> b) -> Either (PreOpenExp acc env aenv sh, PreOpenFun acc (env,e) aenv (a -> b)) (PreOpenFun acc env aenv (a -> b))
-    cvtF (Lam (Body b)) =
-      case cvtE b of
-        Left (sh, e) | Just sh' <- strengthenE noTop sh
-                     -> Left (sh', Lam (Body (weakenE swapTop e)))
-                     | otherwise
-                     -> Right (Lam (Body (inline e (access sh))))
-        Right b'     -> Right (Lam (Body b'))
-    cvtF _ = error "Impossible function"
-
-    cvtE1 :: forall s t.
-             (forall env. PreOpenExp acc env aenv s -> PreOpenExp acc env aenv t)
-          -> Either (PreOpenExp acc env aenv sh, PreOpenExp acc (env,e) aenv s) (PreOpenExp acc env aenv s)
-          -> Either (PreOpenExp acc env aenv sh, PreOpenExp acc (env,e) aenv t) (PreOpenExp acc env aenv t)
-    cvtE1 f (Left (sh, e)) = Left (sh, f e)
-    cvtE1 f (Right e)      = Right (f e)
-
-    cvtE2 :: forall s t a. (Elt a, Elt s, Elt t)
-          => (forall env. PreOpenExp acc env aenv s -> PreOpenExp acc env aenv t -> PreOpenExp acc env aenv a)
-          -> Either (PreOpenExp acc env aenv sh, PreOpenExp acc (env,e) aenv s) (PreOpenExp acc env aenv s)
-          -> Either (PreOpenExp acc env aenv sh, PreOpenExp acc (env,e) aenv t) (PreOpenExp acc env aenv t)
-          -> Either (PreOpenExp acc env aenv sh, PreOpenExp acc (env,e) aenv a) (PreOpenExp acc env aenv a)
-    cvtE2 f (Right s)     (Right t)      = Right (f s t)
-    cvtE2 f (Right s)     (Left (e, t))  = Left (e, f (weakenE SuccIdx s) t)
-    cvtE2 f (Left (e, s)) (Left (e', t)) | Just Refl <- match e e'
-                                         = Left (e, Let (Var ZeroIdx) $ f (weakenE oneBelow s) (weakenE oneBelow t))
-                                         | otherwise
-                                         = Right (f (inline s (access e)) (inline t (access e')))
-    cvtE2 f s             t              = cvtE2 (flip f) t s
-
-    cvtE3 :: forall f g h r s t a. (Elt a, SinkExp f, SinkExp g, SinkExp h, RebuildableExp f, acc ~ AccCloE f, RebuildableExp g, acc ~ AccCloE g, RebuildableExp h, acc ~ AccCloE h)
-          => (forall env. f env aenv r -> g env aenv s -> h env aenv t -> PreOpenExp acc env aenv a)
-          -> Either (PreOpenExp acc env aenv sh, f (env,e) aenv r) (f env aenv r)
-          -> Either (PreOpenExp acc env aenv sh, g (env,e) aenv s) (g env aenv s)
-          -> Either (PreOpenExp acc env aenv sh, h (env,e) aenv t) (h env aenv t)
-          -> Either (PreOpenExp acc env aenv sh, PreOpenExp acc (env,e) aenv a) (PreOpenExp acc env aenv a)
-    cvtE3 f (Right r) (Right s)     (Right t)      = Right (f r s t)
-    cvtE3 f (Right r) (Right s)     (Left (e, t))  = Left (e, f (weakenE SuccIdx r) (weakenE SuccIdx s) t)
-    cvtE3 f r@Right{} s@Left{}      t@Right{}      = cvtE3 (flip . f) r t s
-    cvtE3 f r@Left{}  s@Right{}     t@Right{}      = cvtE3 (flip f) s r t
-    cvtE3 f (Right r) (Left (e, s)) (Left (e', t)) | Just Refl <- match e e'
-                                                   = Left (e, Let (Var ZeroIdx) $ f (weakenE (SuccIdx . SuccIdx) r) (weakenE oneBelow s) (weakenE oneBelow t))
-                                                   | otherwise
-                                                   = Right (f r (inline s (access e)) (inline t (access e')))
-    cvtE3 f r@Left{}  s@Right{}     t@Left{}       = cvtE3 (flip f) s r t
-    cvtE3 f r@Left{}  s@Left{}      t@Right{}      = cvtE3 (flip . f) r t s
-    cvtE3 f (Left (e,r)) (Left (e', s)) (Left (e'', t))
-      | Just Refl <- match e e'
-      , Just Refl <- match e' e''
-      = Left (e, Let (Var ZeroIdx) $ f (weakenE oneBelow r) (weakenE oneBelow s) (weakenE oneBelow t))
-      | otherwise
-      = Right (f (inline r (access e)) (inline s (access e)) (inline t (access e')))
-
-    cvtLet :: forall s t. (Elt s, Elt t)
-           => Either (PreOpenExp acc env aenv sh,     PreOpenExp acc (env,e) aenv s)     (PreOpenExp acc env aenv s)
-           -> Either (PreOpenExp acc (env,s) aenv sh, PreOpenExp acc ((env,s),e) aenv t) (PreOpenExp acc (env,s) aenv t)
-           -> Either (PreOpenExp acc env aenv sh,     PreOpenExp acc (env,e) aenv t)     (PreOpenExp acc env aenv t)
-    cvtLet (Right s)     (Right t)      = Right (Let s t)
-    cvtLet (Right s)     (Left (e, t))  | Just e' <- strengthenE noTop e
-                                        = Left (e', Let (weakenE SuccIdx s) (weakenE swapTop t))
-                                        | otherwise
-                                        = Right (Let s (inline t (access e)))
-    cvtLet (Left (e, s)) (Right t)      = Left (e, Let s (weakenE (swapTop . SuccIdx) t))
-    cvtLet (Left (e, s)) (Left (e', t)) | Just e''  <- strengthenE noTop e'
-                                        , Just Refl <- match e e''
-                                        = Left (e, Let (Var ZeroIdx) $ Let (weakenE oneBelow s) (weakenE (under oneBelow . swapTop) t))
-                                        | otherwise
-                                        = Right (Let (inline s (access e)) (inline t (access e')))
-
-    cvtTup :: (Elt t, IsTuple t)
-           => Tuple (PreOpenExp acc env aenv) (TupleRepr t)
-           -> Either (PreOpenExp acc env aenv sh, PreOpenExp acc (env,e) aenv t) (PreOpenExp acc env aenv t)
-    cvtTup t =
-      case cvtT t of
-        Left (sh, t', True)  -> Left (sh, Let (Var ZeroIdx) (weakenE oneBelow $ Tuple t'))
-        Left (sh, t', False) -> Left (sh, Tuple t')
-        Right t'             -> Right (Tuple t')
-      where
-        cvtT :: Tuple (PreOpenExp acc env aenv) t
-             -> Either (PreOpenExp acc env aenv sh, Tuple (PreOpenExp acc (env,e) aenv) t, Bool) (Tuple (PreOpenExp acc env aenv) t)
-        cvtT NilTup = Right NilTup
-        cvtT (SnocTup t e) =
-          case (cvtT t, cvtE e) of
-            (Right t', Right e')             -> Right (t' `SnocTup` e')
-            (Right t', Left (sh, e'))  -> Left (sh, (unRTup . weakenE SuccIdx . RebuildTup) t' `SnocTup` e', False)
-            (Left (sh, t', dups), Right e')  -> Left (sh, t' `SnocTup` weakenE SuccIdx e', dups)
-            (Left (sh, t', _), Left (sh', e')) | Just Refl <- match sh sh'
-                                            -> Left (sh, t' `SnocTup` e', True)
-                                            | otherwise
-                                            -> Right (unRTup (inline (RebuildTup t') (access sh)) `SnocTup` inline e' (access sh'))
-
-    oneBelow :: forall env a b. (env,a) :> ((env,b),a)
-    oneBelow ZeroIdx = ZeroIdx
-    oneBelow (SuccIdx ix) = SuccIdx (SuccIdx ix)
-
-    swapTop :: forall env a b. ((env,a),b) :> ((env,b),a)
-    swapTop ZeroIdx                = SuccIdx ZeroIdx
-    swapTop (SuccIdx ZeroIdx)      = ZeroIdx
-    swapTop (SuccIdx (SuccIdx ix)) = SuccIdx (SuccIdx ix)
-
-    under :: forall env env' a. env :> env' -> (env,a) :> (env',a)
-    under _ ZeroIdx = ZeroIdx
-    under v (SuccIdx ix) = SuccIdx (v ix)
-
-    noTop :: forall env a. (env,a) :?> env
-    noTop ZeroIdx      = Nothing
-    noTop (SuccIdx ix) = Just ix
-
-    access :: forall env. PreOpenExp acc env aenv sh -> PreOpenExp acc env aenv e
-    access = Index (inject (Avar idx))
-
-    noAccess = Right
-=======
     msg   = if allA (\_ n -> n <= lIMIT) uses
               then "dead acc"
               else "inline acc"       -- forced inlining when lIMIT > 1
 --}
->>>>>>> d8a6731a
