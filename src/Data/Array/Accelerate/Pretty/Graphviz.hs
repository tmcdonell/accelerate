{-# LANGUAGE CPP                  #-}
{-# LANGUAGE FlexibleInstances    #-}
{-# LANGUAGE GADTs                #-}
{-# LANGUAGE OverloadedStrings    #-}
{-# LANGUAGE PatternGuards        #-}
{-# LANGUAGE RankNTypes           #-}
{-# LANGUAGE RecordWildCards      #-}
{-# LANGUAGE ScopedTypeVariables  #-}
{-# LANGUAGE TupleSections        #-}
{-# LANGUAGE TypeApplications     #-}
{-# LANGUAGE TypeSynonymInstances #-}
{-# LANGUAGE ViewPatterns         #-}
-- |
-- Module      : Data.Array.Accelerate.Pretty.Graphviz
-- Copyright   : [2015..2020] The Accelerate Team
-- License     : BSD3
--
-- Maintainer  : Trevor L. McDonell <trevor.mcdonell@gmail.com>
-- Stability   : experimental
-- Portability : non-portable (GHC extensions)
--
module Data.Array.Accelerate.Pretty.Graphviz (

  Graph,
  PrettyGraph(..), Detail(..),

  graphDelayedAcc, graphDelayedAfun,

) where

import Data.Array.Accelerate.Annotations
import Data.Array.Accelerate.AST
import Data.Array.Accelerate.AST.Idx
import Data.Array.Accelerate.AST.LeftHandSide
import Data.Array.Accelerate.AST.Var
import Data.Array.Accelerate.Analysis.Match
import Data.Array.Accelerate.Error
import Data.Array.Accelerate.Pretty.Graphviz.Monad
import Data.Array.Accelerate.Pretty.Graphviz.Type
import Data.Array.Accelerate.Pretty.Print               hiding ( Keyword(..) )
import Data.Array.Accelerate.Representation.Array
import Data.Array.Accelerate.Representation.Stencil
import Data.Array.Accelerate.Representation.Type
import Data.Array.Accelerate.Sugar.Foreign
import Data.Array.Accelerate.Trafo.Delayed
import Data.Array.Accelerate.Trafo.Substitution

import Control.Applicative                              hiding ( Const, empty )
import Control.Arrow                                    ( (&&&) )
import Control.Monad.State                              ( modify, gets, state )
import Data.HashSet                                     ( HashSet )
import Data.List                                        ( nub, partition )
import Data.Maybe
import Data.String
<<<<<<< HEAD
import Data.Text.Prettyprint.Doc
import Data.Text.Prettyprint.Doc.Render.Text            as Text
=======
import Prettyprinter
>>>>>>> 5971c5d8
import Prelude                                          hiding ( exp )
import qualified Data.HashSet                           as Set
import qualified Data.Sequence                          as Seq


-- Configuration options
-- ---------------------

cfgIncludeShape, cfgUnique :: Bool
cfgIncludeShape = False             -- draw edges for uses of shape information
cfgUnique       = False             -- draw a single edge per data dependency


-- Environments
-- ------------

-- This is the standard environment typed by de Bruijn indices, where at each
-- index we need to record both the pretty printed label as well its 'NodeId',
-- which we use to track data dependencies.
--
data Aval env where
  Aempty ::                                Aval ()
  Apush  :: Aval env -> NodeId -> Label -> Aval (env, t)

-- Convert to the 'Val' used by the base pretty printing module by stripping out
-- the 'NodeId' part.
--
avalToVal :: Aval aenv -> Val aenv
avalToVal Aempty           = Empty
avalToVal (Apush aenv _ v) = Push (avalToVal aenv) (pretty v)

aprj :: Idx aenv t -> Aval aenv -> (NodeId, Label)        -- TLM: (Vertex, Label) ??
aprj ZeroIdx      (Apush _    n v) = (n,v)
aprj (SuccIdx ix) (Apush aenv _ _) = aprj ix aenv


-- Graph construction
-- ------------------

mkNode :: PNode -> Maybe Label -> Dot NodeId
mkNode (PNode ident tree deps) label =
  let node  = Node label ident tree
      edges = Seq.fromList
            $ map (\(from, to) -> Edge from (Vertex ident to))
            $ if cfgUnique then nub deps else deps
  in
  state $ \s ->
    ( ident
    , s { dotNodes = node  Seq.<| dotNodes s
        , dotEdges = edges Seq.>< dotEdges s
        }
    )


-- Add [T|F] ports underneath the given tree.
--
mkTF :: Tree (Maybe Port, Adoc) -> Tree (Maybe Port, Adoc)
mkTF this =
  Forest [ this
         , Forest [ Leaf (Just "T", "T")
                  , Leaf (Just "F", "F")
                  ]
         ]


-- Pretty Printing
-- ===============
--

class PrettyGraph g where
  ppGraph :: Detail -> g -> Graph

instance PrettyGraph (DelayedAcc a) where
  ppGraph = graphDelayedAcc defaultConfig

instance PrettyGraph (DelayedAfun a) where
  ppGraph = graphDelayedAfun defaultConfig

data Detail = Simple | Full

simple :: Detail -> Bool
simple Simple = True
simple _      = False

-- | Generate a dependency graph for the given computation
--
{-# NOINLINE graphDelayedAcc #-}
graphDelayedAcc :: HasCallStack => PrettyConfig acc -> Detail -> DelayedAcc a -> Graph
graphDelayedAcc config detail acc =
  evalDot (graphDelayedOpenAcc config detail Aempty acc)

-- | Generate a dependency graph for an array function
--
{-# NOINLINE graphDelayedAfun #-}
graphDelayedAfun :: HasCallStack => PrettyConfig acc -> Detail -> DelayedAfun f -> Graph
graphDelayedAfun config detail afun = evalDot $! do
  l <- prettyDelayedAfun config detail Aempty afun
  state $ \s ->
    case Seq.viewl (dotGraph s) of
      g@(Graph l' _) Seq.:< gs | l == l' -> (g, s { dotGraph = gs })
      _                                  -> internalError "unexpected error"


-- Pretty-printing data-dependency graphs
-- --------------------------------------

-- Partially constructed graph nodes, consists of some body text and a list of
-- vertices which we will draw edges from (and later, the port we connect into).
--
data PDoc  = PDoc Adoc [Vertex]
data PNode = PNode NodeId (Tree (Maybe Port, Adoc)) [(Vertex, Maybe Port)]

graphDelayedOpenAcc
    :: HasCallStack
    => PrettyConfig acc
    -> Detail
    -> Aval aenv
    -> DelayedOpenAcc aenv a
    -> Dot Graph
graphDelayedOpenAcc config detail aenv acc = do
  r <- prettyDelayedOpenAcc config detail context0 aenv acc
  i <- genNodeId
  v <- mkNode r Nothing
  _ <- mkNode (PNode i (Leaf (Nothing,"result")) [(Vertex v Nothing, Nothing)]) Nothing
  mkGraph

-- Generate a graph for the given term.
--
prettyDelayedOpenAcc
    :: forall acc aenv arrs. HasCallStack
    => PrettyConfig acc
    -> Detail                               -- simplified output: only print operator name
    -> Context
    -> Aval aenv
    -> DelayedOpenAcc aenv arrs
    -> Dot PNode
prettyDelayedOpenAcc _      _      _   _    Delayed{}            = internalError "expected manifest array"
prettyDelayedOpenAcc config detail ctx aenv (Manifest pacc) =
  case pacc of
    Avar ix                          -> pnode (avar ix)
    Alet _ lhs bnd body              -> do
      bnd'@(PNode ident _ _) <- prettyDelayedOpenAcc config detail context0 aenv bnd
      (aenv1, a) <- prettyLetALeftHandSide config ident aenv lhs
      _ <- mkNode bnd' (Just a)
      body' <- prettyDelayedOpenAcc config detail context0 aenv1 body
      return body'

    Acond _ p t e                    -> do
      ident <- genNodeId
      vt    <- lift t
      ve    <- lift e
      PDoc p' vs <- ppE p
      let port = Just "P"
          doc  = mkTF $ Leaf (port, if simple detail then "?|" else p')
          deps = (vt, Just "T") : (ve, Just "F") : map (,port) vs
      return $ PNode ident doc deps

    Apply _ _ afun acc               -> apply <$> prettyDelayedAfun    config detail     aenv afun
                                              <*> prettyDelayedOpenAcc config detail ctx aenv acc

    Awhile _ p f x                   -> do
      ident <- genNodeId
      x'    <- replant =<< prettyDelayedOpenAcc config detail app aenv x
      p'    <- prettyDelayedAfun config detail aenv p
      f'    <- prettyDelayedAfun config detail aenv f
      --
      let PNode _ (Leaf (Nothing,xb)) fvs = x'
          loop                            = nest 2 (sep ["awhile", pretty p', pretty f', xb ])
      return $ PNode ident (Leaf (Nothing,loop)) fvs

    Apair _ a1 a2                    -> genNodeId >>= prettyDelayedApair config detail aenv a1 a2

    Anil{}                           -> "()"             .$ []
    Atrace _ (Message _ _ msg) as bs -> "atrace"         .$ [ return $ PDoc (pretty msg) [], ppA as, ppA bs ]
    Use _ repr arr                   -> "use"            .$ [ return $ PDoc (prettyArray repr arr) [] ]
    Unit _ _ e                       -> "unit"           .$ [ ppE e ]
    Generate _ _ sh f                -> "generate"       .$ [ ppE sh, ppF f ]
    Transform _ _ sh ix f xs         -> "transform"      .$ [ ppE sh, ppF ix, ppF f, ppA xs ]
    Reshape _ _ sh xs                -> "reshape"        .$ [ ppE sh, ppA xs ]
    Replicate _ _ty ix xs            -> "replicate"      .$ [ ppE ix, ppA xs ]
    Slice _ _ty xs ix                -> "slice"          .$ [ ppA xs, ppE ix ]
    Map _ _ f xs                     -> "map"            .$ [ ppF f, ppA xs ]
    ZipWith _ _ f xs ys              -> "zipWith"        .$ [ ppF f, ppA xs, ppA ys ]
    Fold _ f (Just z) a              -> "fold"           .$ [ ppF f,  ppE z, ppA a ]
    Fold _ f Nothing  a              -> "fold1"          .$ [ ppF f,  ppA a ]
    FoldSeg _ _ f (Just z) a s       -> "foldSeg"        .$ [ ppF f,  ppE z, ppA a, ppA s ]
    FoldSeg _ _ f Nothing  a s       -> "fold1Seg"       .$ [ ppF f,  ppA a, ppA s ]
    Scan  _ d f (Just z) a           -> ppD "scan" d ""  .$ [ ppF f,  ppE z, ppA a ]
    Scan  _ d f Nothing  a           -> ppD "scan" d "1" .$ [ ppF f,  ppA a ]
    Scan' _ d f z a                  -> ppD "scan" d "'" .$ [ ppF f,  ppE z, ppA a ]
    Permute _ f dfts p xs            -> "permute"        .$ [ ppF f, ppA dfts, ppF p, ppA xs ]
    Backpermute _ _ sh p xs          -> "backpermute"    .$ [ ppE sh, ppF p, ppA xs ]
    Stencil _ s _ sten bndy xs       -> "stencil"        .$ [ ppF sten, ppB (stencilEltR s) bndy, ppA xs ]
    Stencil2 _ s1 s2 _ s b1 a1 b2 a2 -> "stencil2"       .$ [ ppF s, ppB (stencilEltR s1) b1, ppA a1, ppB (stencilEltR s2) b2, ppA a2 ]
    Aforeign _ _ ff _afun xs         -> "aforeign"       .$ [ return (PDoc (pretty (strForeign ff)) []), {- ppAf afun, -} ppA xs ]
    -- Collect{}               -> error "Collect"

  where
    (.$) :: Operator -> [Dot PDoc] -> Dot PNode
    name .$ docs = pnode =<< fmt name docs

    fmt :: Operator -> [Dot PDoc] -> Dot PDoc
    fmt name docs = do
      docs' <- sequence docs
      let args = [ x | PDoc x _ <- docs' ]
          fvs  = [ x | PDoc _ x <- docs' ]
          doc  = if simple detail
                   then manifest name
                   else parensIf (needsParens ctx name)
                      $ nest shiftwidth
                      $ sep ( manifest name : args )
      return $ PDoc doc (concat fvs)

    pnode :: PDoc -> Dot PNode
    pnode (PDoc doc vs) = do
      let port = Nothing
      ident <- genNodeId
      return $ PNode ident (Leaf (port, doc)) (map (,port) vs)

    -- Free variables
    --
    fvF :: Fun aenv t -> [Vertex]
    fvF = fvOpenFun Empty aenv

    fvE :: Exp aenv t -> [Vertex]
    fvE = fvOpenExp Empty aenv

    -- Pretty-printing
    --
    avar :: ArrayVar aenv t -> PDoc
    avar (Var _ _ ix) = let (ident, v) = aprj ix aenv
                        in  PDoc (pretty v) [Vertex ident Nothing]

    aenv' :: Val aenv
    aenv' = avalToVal aenv

    ppA :: HasCallStack => DelayedOpenAcc aenv a -> Dot PDoc
    ppA (Manifest (Avar ix)) = return (avar ix)
    ppA acc@(Manifest (getAnn -> ann)) = do
      -- Lift out and draw as a separate node. This can occur with the manifest
      -- array arguments to permute (defaults array) and stencil[2].
      acc'  <- prettyDelayedOpenAcc config detail app aenv acc
      v     <- mkLabel
      ident <- mkNode acc' $ Just $ maybeWithAnn config (fromMaybe mkDummyAnn ann) v
      return $ PDoc (pretty v) [Vertex ident Nothing]
    ppA (Delayed _ _ sh f _)
      | Shape _ a <- sh                   -- identical shape
      , Just b    <- isIdentityIndexing f -- function is `\ix -> b ! ix`
      , Just Refl <- matchVar a b         -- function thus is `\ix -> a ! ix`
      = ppA $ Manifest $ Avar a
    ppA (Delayed _ _ sh f _) = do
      PDoc d v <- "Delayed" `fmt` [ ppE sh, ppF f ]
      return    $ PDoc (parens d) v

    ppB :: forall sh e. HasCallStack
        => TypeR e
        -> Boundary aenv (Array sh e)
        -> Dot PDoc
    ppB _  Clamp        = return (PDoc "clamp"  [])
    ppB _  Mirror       = return (PDoc "mirror" [])
    ppB _  Wrap         = return (PDoc "wrap"   [])
    ppB tp (Constant e) = return (PDoc (prettyConst tp e) [])
    ppB _  (Function f) = ppF f

    ppF :: HasCallStack => Fun aenv t -> Dot PDoc
    ppF = return . uncurry PDoc . (parens . prettyFun config aenv' &&& fvF)

    ppE :: HasCallStack => Exp aenv t -> Dot PDoc
    ppE = return . uncurry PDoc . (prettyExp config aenv' &&& fvE)

    ppD :: String -> Direction -> String -> Operator
    ppD f LeftToRight k = fromString (f <> "l" <> k)
    ppD f RightToLeft k = fromString (f <> "r" <> k)

    lift :: HasCallStack => DelayedOpenAcc aenv a -> Dot Vertex
    lift Delayed{}                      = internalError "expected manifest array"
    lift (Manifest (Avar (Var _ _ ix))) = return $ Vertex (fst (aprj ix aenv)) Nothing
    lift acc                            = do
      acc'  <- prettyDelayedOpenAcc config detail context0 aenv acc
      ident <- mkNode acc' Nothing
      return $ Vertex ident Nothing

    apply :: Label -> PNode -> PNode
    apply f (PNode ident x vs) =
      let x' = case x of
                 Leaf (p,d) -> Leaf (p, pretty f <+> d)
                 Forest ts  -> Forest (Leaf (Nothing,pretty f) : ts)
      in
      PNode ident x' vs


-- Pretty print array functions as separate sub-graphs, and return the name of
-- the sub-graph as if it can be called like a function. We will add additional
-- nodes at the top of the graph to represent the bound variables.
--
-- Note: [Edge placement]
--
-- If a node belongs to a particular graph, so too must all its edges (and
-- vertices). This means that if the subgraph references anything from the
-- enclosing environment, we must lift those edges out of this subgraph,
-- otherwise the referenced node will be drawn inside of the subgraph.
--
prettyDelayedAfun
    :: HasCallStack
    => PrettyConfig acc
    -> Detail
    -> Aval aenv
    -> DelayedOpenAfun aenv afun
    -> Dot Label
prettyDelayedAfun config detail aenv afun = do
  Graph _ ss  <- mkSubgraph (go aenv afun)
  n           <- Seq.length <$> gets dotGraph
  let label         = "afun" <> fromString (show (n+1))
      outer         = collect aenv
      (lifted,ss')  =
        flip partition ss $ \s ->
        case s of
          E (Edge (Vertex ident _) _) -> Set.member ident outer
          _                           -> False
  --
  modify $ \s -> s { dotGraph = dotGraph s                         Seq.|> Graph label ss'
                   , dotEdges = Seq.fromList [ e | E e <- lifted ] Seq.>< dotEdges s
                   }
  return label
  where
    go :: Aval aenv' -> DelayedOpenAfun aenv' a' -> Dot Graph
    go aenv' (Abody b) = graphDelayedOpenAcc config detail aenv' b
    go aenv' (Alam lhs f) = do
      aenv'' <- prettyLambdaALeftHandSide config aenv' lhs
      go aenv'' f

    collect :: Aval aenv' -> HashSet NodeId
    collect Aempty        = Set.empty
    collect (Apush a i _) = Set.insert i (collect a)

prettyLetALeftHandSide
    :: forall acc repr aenv aenv'. HasCallStack
    => PrettyConfig acc
    -> NodeId
    -> Aval aenv
    -> ALeftHandSide repr aenv aenv'
    -> Dot (Aval aenv', Label)
prettyLetALeftHandSide _      _     aenv (LeftHandSideWildcard repr) = return (aenv, doc)
  where
    doc = case repr of
      TupRunit -> "()"
      _        -> "_"
prettyLetALeftHandSide config ident aenv (LeftHandSideSingle ann _) = do
  a <- mkLabel
  return (Apush aenv ident a, maybeWithAnn config ann a)
prettyLetALeftHandSide config ident aenv (LeftHandSidePair lhs1 lhs2) = do
  (aenv1, d1) <- prettyLetALeftHandSide config ident aenv  lhs1
  (aenv2, d2) <- prettyLetALeftHandSide config ident aenv1 lhs2
  return (aenv2, "(" <> d1 <> ", " <> d2 <> ")")

prettyLambdaALeftHandSide
    :: forall acc repr aenv aenv'. HasCallStack
    => PrettyConfig acc
    -> Aval aenv
    -> ALeftHandSide repr aenv aenv'
    -> Dot (Aval aenv')
prettyLambdaALeftHandSide _      aenv (LeftHandSideWildcard _) = return aenv
prettyLambdaALeftHandSide config aenv (LeftHandSideSingle ann _) = do
  a     <- mkLabel
  ident <- genNodeId
  _     <- mkNode (PNode ident (Leaf (Nothing, pretty $ maybeWithAnn config ann a)) []) Nothing
  return $ Apush aenv ident a
prettyLambdaALeftHandSide config aenv (LeftHandSidePair lhs1 lhs2) = do
  aenv1 <- prettyLambdaALeftHandSide config aenv lhs1
  prettyLambdaALeftHandSide config aenv1 lhs2

-- Display array tuples. This is a little tricky...
--
prettyDelayedApair
    :: forall acc aenv a1 a2. HasCallStack
    => PrettyConfig acc
    -> Detail
    -> Aval aenv
    -> DelayedOpenAcc aenv a1
    -> DelayedOpenAcc aenv a2
    -> NodeId
    -> Dot PNode
prettyDelayedApair config detail aenv a1 a2 ident = do
  PNode id1 t1 v1 <- prettyElem a1
  PNode id2 t2 v2 <- prettyElem a2
  modify $ \s -> s { dotEdges = fmap (redirect ident [id1, id2]) (dotEdges s) }
  return $ PNode ident (forest [t1, t2]) (v1 ++ v2)
  where
    prettyElem :: DelayedOpenAcc aenv a -> Dot PNode
    prettyElem a = replant =<< prettyDelayedOpenAcc config detail context0 aenv a

    -- Redirect any edges that pointed into one of the nodes now part of this
    -- tuple, to instead point to the container node.
    --
    redirect :: NodeId -> [NodeId] -> Edge -> Edge
    redirect new subs edge@(Edge from (Vertex to port))
      | to `elem` subs = Edge from (Vertex new port)
      | otherwise      = edge

    -- Since we have lifted out any non-leaves into separate nodes, we can
    -- simply tuple-up all of the elements.
    --
    forest :: [Tree (Maybe Port, Adoc)] -> Tree (Maybe Port, Adoc)
    forest leaves = Leaf (Nothing, tupled [ align d | Leaf (Nothing,d) <- leaves ])

-- | Append a pretty printed annotation after the label, depending on the
-- verbosity setting.
--
-- TODO: This is even cruder than the annotation pretty printing in the normal
--       pretty printer. Once everything works we should figure out where to go
--       from there.
maybeWithAnn :: PrettyConfig acc -> Ann -> Label -> Label
maybeWithAnn config ann label
  | confAnnotationVerbosity config > Quiet
  , Just pAnn <- prettyAnn' config ann = Text.renderStrict . layoutCompact
                                       $ sep [pretty label, align $ brackets pAnn]
  | otherwise                          = label


-- Lift out anything that isn't a Leaf node and output it to the graph
-- immediately as a new labelled node.
--
replant :: PNode -> Dot PNode
replant pnode@(PNode ident tree _) =
  case tree of
    Leaf (Nothing, _) -> return pnode
    _                 -> do
      vacuous <- genNodeId
      a       <- mkLabel
      _       <- mkNode pnode (Just a)
      return   $ PNode vacuous (Leaf (Nothing, pretty a)) [(Vertex ident Nothing, Nothing)]


-- Pretty printing scalar functions and expressions
-- ------------------------------------------------
--
-- This is done with the usual machinery. Note that we rely on knowing that all
-- array operations will be lifted out of scalar expressions. This means that we
-- don't really need to recurse into the scalar terms to uncover new graph
-- nodes.
--

-- Data dependencies
-- -----------------
--
-- Return the data-dependencies of the given term. This is just a tree traversal
-- to extract all of the free variables. We will draw an edge from each of those
-- nodes (vertices) into the current term.
--

fvAvar :: Aval aenv -> ArrayVar aenv a -> [Vertex]
fvAvar env (Var _ _ ix) = [ Vertex (fst $ aprj ix env) Nothing ]

fvOpenFun
    :: forall env aenv fun.
       Val env
    -> Aval aenv
    -> OpenFun env aenv fun
    -> [Vertex]
fvOpenFun env aenv (Body b)    = fvOpenExp env  aenv b
fvOpenFun env aenv (Lam lhs f) = fvOpenFun env' aenv f
      where
        (env', _) = prettyELhs True env lhs

fvOpenExp
    :: forall env aenv exp.
       Val env
    -> Aval aenv
    -> OpenExp env aenv exp
    -> [Vertex]
fvOpenExp env aenv = fv
  where
    fvF :: OpenFun env aenv f -> [Vertex]
    fvF = fvOpenFun env aenv

    fv :: OpenExp env aenv e -> [Vertex]
    fv (Shape _ acc)            = if cfgIncludeShape then fvAvar aenv acc else []
    fv (Index _ acc i)          = concat [ fvAvar aenv acc, fv i ]
    fv (LinearIndex _ acc i)    = concat [ fvAvar aenv acc, fv i ]
    --
    fv (Let _ lhs e1 e2)        = concat [ fv e1, fvOpenExp env' aenv e2 ]
      where
        (env', _)               = prettyELhs False env lhs
    fv Evar{}                   = []
    fv Undef{}                  = []
    fv Const{}                  = []
    fv PrimConst{}              = []
    fv (PrimApp _ _ x)          = fv x
    fv (Pair _ e1 e2)           = concat [ fv e1, fv e2]
    fv (Nil _)                  = []
    fv (VecPack   _ _ e)        = fv e
    fv (VecUnpack _ _ e)        = fv e
    fv (IndexSlice _ _ slix sh) = concat [ fv slix, fv sh ]
    fv (IndexFull _ _ slix sh)  = concat [ fv slix, fv sh ]
    fv (ToIndex _ _ sh ix)      = concat [ fv sh, fv ix ]
    fv (FromIndex _ _ sh ix)    = concat [ fv sh, fv ix ]
    fv (ShapeSize _ _ sh)       = fv sh
    fv Foreign{}                = []
    fv (Case _ e rhs def)       = concat [ fv e, concat [ fv c | (_,c) <- rhs ], maybe [] fv def ]
    fv (Cond _ p t e)           = concat [ fv p, fv t, fv e ]
    fv (While _ p f x)          = concat [ fvF p, fvF f, fv x ]
    fv (Coerce _ _ _ e)         = fv e<|MERGE_RESOLUTION|>--- conflicted
+++ resolved
@@ -52,12 +52,8 @@
 import Data.List                                        ( nub, partition )
 import Data.Maybe
 import Data.String
-<<<<<<< HEAD
-import Data.Text.Prettyprint.Doc
-import Data.Text.Prettyprint.Doc.Render.Text            as Text
-=======
 import Prettyprinter
->>>>>>> 5971c5d8
+import Prettyprinter.Render.Text
 import Prelude                                          hiding ( exp )
 import qualified Data.HashSet                           as Set
 import qualified Data.Sequence                          as Seq
@@ -472,7 +468,7 @@
 maybeWithAnn :: PrettyConfig acc -> Ann -> Label -> Label
 maybeWithAnn config ann label
   | confAnnotationVerbosity config > Quiet
-  , Just pAnn <- prettyAnn' config ann = Text.renderStrict . layoutCompact
+  , Just pAnn <- prettyAnn' config ann = renderStrict . layoutCompact
                                        $ sep [pretty label, align $ brackets pAnn]
   | otherwise                          = label
 
