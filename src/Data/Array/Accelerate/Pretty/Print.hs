--- conflicted
+++ resolved
@@ -51,7 +51,7 @@
 
 ) where
 
-import Data.Array.Accelerate.AST
+import Data.Array.Accelerate.AST                                    hiding ( Direction )
 import Data.Array.Accelerate.AST.Idx
 import Data.Array.Accelerate.AST.LeftHandSide
 import Data.Array.Accelerate.AST.Var
@@ -61,6 +61,7 @@
 import Data.Array.Accelerate.Representation.Type
 import Data.Array.Accelerate.Sugar.Foreign
 import Data.Array.Accelerate.Type
+import qualified Data.Array.Accelerate.AST                          as AST
 
 import Data.Char
 import Data.String
@@ -155,61 +156,29 @@
                       , hang shiftwidth (sep [ then_, t' ])
                       , hang shiftwidth (sep [ else_, e' ]) ]
 
-<<<<<<< HEAD
-    Aforeign _ ff _ a       -> "aforeign"     .$ [ pretty (strForeign ff), ppA a ]
-    Awhile p f a            -> "awhile"       .$ [ ppAF p, ppAF f, ppA a ]
-    Use repr arr            -> "use"          .$ [ prettyArray repr arr ]
-    Unit _ e                -> "unit"         .$ [ ppE e ]
-    Reshape _ sh a          -> "reshape"      .$ [ ppE sh, ppA a ]
-    Generate _ sh f         -> "generate"     .$ [ ppE sh, ppF f ]
-    Transform _ sh p f a    -> "transform"    .$ [ ppE sh, ppF p, ppF f, ppA a ]
-    Replicate _ ix a        -> "replicate"    .$ [ ppE ix, ppA a ]
-    Slice _ a ix            -> "slice"        .$ [ ppE ix, ppA a ]
-    Map _ f a               -> "map"          .$ [ ppF f,  ppA a ]
-    ZipWith _ f a b         -> "zipWith"      .$ [ ppF f,  ppA a, ppA b ]
-    Fold f z a              -> "fold"         .$ [ ppF f,  ppE z, ppA a ]
-    Fold1 f a               -> "fold1"        .$ [ ppF f,  ppA a ]
-    FoldSeg _ f z a s       -> "foldSeg"      .$ [ ppF f,  ppE z, ppA a, ppA s ]
-    Fold1Seg _ f a s        -> "fold1Seg"     .$ [ ppF f,  ppA a, ppA s ]
-    Scanl f z a             -> "scanl"        .$ [ ppF f,  ppE z, ppA a ]
-    Scanl' f z a            -> "scanl'"       .$ [ ppF f,  ppE z, ppA a ]
-    Scanl1 f a              -> "scanl1"       .$ [ ppF f,  ppA a ]
-    Scanr f z a             -> "scanr"        .$ [ ppF f,  ppE z, ppA a ]
-    Scanr' f z a            -> "scanr'"       .$ [ ppF f,  ppE z, ppA a ]
-    Scanr1 f a              -> "scanr1"       .$ [ ppF f,  ppA a ]
-    Permute f d p s         -> "permute"      .$ [ ppF f,  ppA d, ppF p, ppA s ]
-    Backpermute _ sh f a    -> "backpermute"  .$ [ ppE sh, ppF f, ppA a ]
-    Stencil s _ f b a       -> "stencil"      .$ [ ppF f,  ppB (stencilEltR s) b, ppA a ]
+    Aforeign _ ff _ a        -> "aforeign"       .$ [ pretty (strForeign ff), ppA a ]
+    Awhile p f a             -> "awhile"         .$ [ ppAF p, ppAF f, ppA a ]
+    Use repr arr             -> "use"            .$ [ prettyArray repr arr ]
+    Unit _ e                 -> "unit"           .$ [ ppE e ]
+    Reshape _ sh a           -> "reshape"        .$ [ ppE sh, ppA a ]
+    Generate _ sh f          -> "generate"       .$ [ ppE sh, ppF f ]
+    Transform _ sh p f a     -> "transform"      .$ [ ppE sh, ppF p, ppF f, ppA a ]
+    Replicate _ ix a         -> "replicate"      .$ [ ppE ix, ppA a ]
+    Slice _ a ix             -> "slice"          .$ [ ppE ix, ppA a ]
+    Map _ f a                -> "map"            .$ [ ppF f,  ppA a ]
+    ZipWith _ f a b          -> "zipWith"        .$ [ ppF f,  ppA a, ppA b ]
+    Fold f (Just z) a        -> "fold"           .$ [ ppF f,  ppE z, ppA a ]
+    Fold f Nothing  a        -> "fold1"          .$ [ ppF f,  ppA a ]
+    FoldSeg _ f (Just z) a s -> "foldSeg"        .$ [ ppF f,  ppE z, ppA a, ppA s ]
+    FoldSeg _ f Nothing  a s -> "fold1Seg"       .$ [ ppF f,  ppA a, ppA s ]
+    Scan d f (Just z) a      -> ppD "scan" d ""  .$ [ ppF f,  ppE z, ppA a ]
+    Scan d f Nothing  a      -> ppD "scan" d "1" .$ [ ppF f,  ppA a ]
+    Scan' d f z a            -> ppD "scan" d "'" .$ [ ppF f,  ppE z, ppA a ]
+    Permute f d p s          -> "permute"        .$ [ ppF f,  ppA d, ppF p, ppA s ]
+    Backpermute _ sh f a     -> "backpermute"    .$ [ ppE sh, ppF f, ppA a ]
+    Stencil s _ f b a        -> "stencil"        .$ [ ppF f,  ppB (stencilEltR s) b, ppA a ]
     Stencil2 s1 s2 _ f b1 a1 b2 a2
-                            -> "stencil2"     .$ [ ppF f,  ppB (stencilEltR s1) b1, ppA a1, ppB (stencilEltR s2) b2, ppA a2 ]
-=======
-    Aforeign _ ff _ a        -> "aforeign"     .$ [ pretty (strForeign ff), ppA a ]
-    Awhile p f a             -> "awhile"       .$ [ ppAF p, ppAF f, ppA a ]
-    Use repr arr             -> "use"          .$ [ prettyArray repr arr ]
-    Unit _ e                 -> "unit"         .$ [ ppE e ]
-    Reshape _ sh a           -> "reshape"      .$ [ ppE sh, ppA a ]
-    Generate _ sh f          -> "generate"     .$ [ ppE sh, ppF f ]
-    Transform _ sh p f a     -> "transform"    .$ [ ppE sh, ppF p, ppF f, ppA a ]
-    Replicate _ ix a         -> "replicate"    .$ [ ppE ix, ppA a ]
-    Slice _ a ix             -> "slice"        .$ [ ppE ix, ppA a ]
-    Map _ f a                -> "map"          .$ [ ppF f,  ppA a ]
-    ZipWith _ f a b          -> "zipWith"      .$ [ ppF f,  ppA a, ppA b ]
-    Fold f (Just z) a        -> "fold"         .$ [ ppF f,  ppE z, ppA a ]
-    Fold f Nothing  a        -> "fold1"        .$ [ ppF f,  ppA a ]
-    FoldSeg _ f (Just z) a s -> "foldSeg"      .$ [ ppF f,  ppE z, ppA a, ppA s ]
-    FoldSeg _ f Nothing  a s -> "fold1Seg"     .$ [ ppF f,  ppA a, ppA s ]
-    Scan d f (Just z) a      -> fromString ("scan" ++ show d)
-                                               .$ [ ppF f,  ppE z, ppA a ]
-    Scan d f Nothing  a      -> fromString ("scan" ++ show d ++ "1")
-                                               .$ [ ppF f,  ppA a ]
-    Scan' d f z a            -> fromString ("scan" ++ show d ++ "'")
-                                               .$ [ ppF f,  ppE z, ppA a ]
-    Permute f d p s          -> "permute"      .$ [ ppF f,  ppA d, ppF p, ppA s ]
-    Backpermute _ sh f a     -> "backpermute"  .$ [ ppE sh, ppF f, ppA a ]
-    Stencil s _ f b a        -> "stencil"      .$ [ ppF f,  ppB (stencilElt s) b, ppA a ]
-    Stencil2 s1 s2 _ f b1 a1 b2 a2
-                             -> "stencil2"     .$ [ ppF f,  ppB (stencilElt s1) b1, ppA a1, ppB (stencilElt s2) b2, ppA a2 ]
->>>>>>> 632b3fe4
+                             -> "stencil2"       .$ [ ppF f,  ppB (stencilEltR s1) b1, ppA a1, ppB (stencilEltR s2) b2, ppA a2 ]
   where
     infixr 0 .$
     f .$ xs
@@ -237,6 +206,10 @@
     ppB _  Wrap         = "wrap"
     ppB tp (Constant e) = prettyConst tp e
     ppB _  (Function f) = ppF f
+
+    ppD :: String -> AST.Direction -> String -> Operator
+    ppD f AST.LeftToRight k = fromString (f <> "l" <> k)
+    ppD f AST.RightToLeft k = fromString (f <> "r" <> k)
 
 
 prettyAlet
@@ -578,18 +551,18 @@
 -- associativity, and fixity of the primitive scalar operators.
 --
 
-data Dir = L | N | R
+data Direction = L | N | R
   deriving Eq
 
 data Fixity = App | Infix | Prefix
   deriving Eq
 
 type Precedence    = Int
-type Associativity = Dir
+type Associativity = Direction
 
 data Context = Context
   { ctxAssociativity  :: Associativity
-  , ctxPosition       :: Dir
+  , ctxPosition       :: Direction
   , ctxPrecedence     :: Precedence
   }
 
@@ -616,7 +589,7 @@
 app :: Context
 app = Context L N 10
 
-arg :: Operator -> Dir -> Context
+arg :: Operator -> Direction -> Context
 arg Operator{..} side = Context opAssociativity side opPrecedence
 
 isPrefix :: Operator -> Bool
