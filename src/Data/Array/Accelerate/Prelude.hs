--- conflicted
+++ resolved
@@ -140,14 +140,10 @@
 import Data.Array.Accelerate.Data.Bits
 
 import Lens.Micro                                                   ( Lens', (&), (^.), (.~), (+~), (-~), lens, over )
-<<<<<<< HEAD
 import Prelude                                                      ( (.), ($), const, id, flip )
-=======
-import Prelude                                                      ( (.), ($), Maybe(..), const, id, flip )
 #if __GLASGOW_HASKELL__ >= 904
 import Data.Type.Equality
 #endif
->>>>>>> ea6ed758
 
 
 -- $setup
