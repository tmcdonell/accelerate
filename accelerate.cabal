--- conflicted
+++ resolved
@@ -344,11 +344,7 @@
 
 library
   build-depends:
-<<<<<<< HEAD
-          base                          >= 4.13 && < 4.17
-=======
           base                          >= 4.12 && < 4.19
->>>>>>> ea6ed758
         , ansi-terminal                 >= 0.6.2
         , base-orphans                  >= 0.3
         , bytestring                    >= 0.10.2
