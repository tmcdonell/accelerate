{-# LANGUAGE CPP, ExistentialQuantification #-}

module Test (

  Title, Description, Test(..), Status(..),
  allTests, verifyTest, benchmarkTest

) where

-- individual test implementations
import qualified Map
import qualified Zip
import qualified ZipWith
import qualified Fold
import qualified ScanSeg
import qualified Stencil
import qualified Permute
import qualified Backpermute

import qualified SASUM
import qualified SAXPY
import qualified DotP
import qualified Filter
import qualified SMVM
import qualified BlackScholes
import qualified Radix
import qualified SliceExamples

#ifdef ACCELERATE_IO
import qualified BlockCopy
#endif

import qualified Canny
import qualified IntegralImage

-- friends
import Util
import Config
import Validate

-- libraries
import Prelude                                          hiding (catch)
import Criterion                                        (Benchmark, bench, whnf)
import Data.Maybe
import Data.Array.IArray
import Control.Monad
import Control.Exception
import System.IO
import System.IO.Unsafe
import System.Console.CmdArgs                           (getVerbosity, Verbosity(..))

import Data.Array.Accelerate                            (Acc)
import qualified Data.Array.Accelerate                  as Acc
import qualified Data.Array.Accelerate.Interpreter      as Interpreter

#ifdef ACCELERATE_CUDA_BACKEND
import qualified Data.Array.Accelerate.CUDA             as CUDA
#endif


data Status
  = Ok
  | Skipped
  | Failed String

instance Eq Status where
  Ok      == Ok      = True
  Skipped == Skipped = True
  _       == _       = False

instance Show Status where
  show Ok         = "Ok"
  show Skipped    = "Skipped"
  show (Failed s) = "Failed: " ++ s


type Title       = String
type Description = String

data Test
  -- A cannonical test program, where we have a reference implementation that
  -- the Accelerate program must match. The 'convert' field is slightly magic:
  -- we need to carry it around as a proof that ELtRepr sh ~ EltRepr ix.
  --
  = forall array ix sh e. (Similar e, Acc.Elt e, Acc.Shape sh, Show ix, Show e, IArray array e, Ix ix) => Test
  { title       :: Title
  , description :: Description
  , reference   :: () -> array ix e
  , accelerate  :: () -> Acc (Acc.Array sh e)
  , convert     :: Acc.Array sh e -> array ix e
  }

  -- No reference implementation, so the result can not be validated, but we can
  -- check that no exceptions are thrown, and benchmark the operation.
  --
  | forall sh e. (Acc.Elt e, Acc.Shape sh) => TestNoRef
  { title       :: Title
  , description :: Description
  , accelerate  :: () -> Acc (Acc.Array sh e)
  }

  -- An IO action. Run once to verify that no exceptions are thrown, do not
  -- benchmark.
  --
  | forall a. TestIO
  { title       :: Title
  , description :: Description
  , action      :: IO a
  }


allTests :: Config -> IO [Test]
allTests cfg = sequence'
  [
    -- primitive functions
    mkTest "map-abs"         "absolute value of each element"             $ Map.run "abs" n
  , mkTest "map-plus"        "add a constant to each element"             $ Map.run "plus" n
  , mkTest "map-square"      "square of each element"                     $ Map.run "square" n
  , mkTest "zip"             "vector zip"                                 $ Zip.run n
  , mkTest "zipWith-plus"    "element-wise addition"                      $ ZipWith.run "plus" n
  , mkTest "fold-sum"        "vector reduction: fold (+) 0"               $ Fold.run "sum" n
  , mkTest "fold-product"    "vector product: fold (*) 1"                 $ Fold.run "product" n
  , mkTest "fold-maximum"    "maximum of a vector: fold1 max"             $ Fold.run "maximum" n
  , mkTest "fold-minimum"    "minimum of a vector: fold1 min"             $ Fold.run "minimum" n
  , mkTest "fold-2d-sum"     "reduction along innermost matrix dimension" $ Fold.run2d "sum-2d" n
  , mkTest "fold-2d-product" "product along innermost matrix dimension"   $ Fold.run2d "product-2d" n
  , mkTest "scanseg-sum"     "segmented reduction"                        $ ScanSeg.run "sum" n
  , mkTest "stencil-3x3"     "5-element cross pattern"                    $ Stencil.run "3x3" n
<<<<<<< HEAD
  , mkTest "permute-hist"    "histogram"                                  $ Permute.run "histogram" n
  , mkTest "backpermute-reverse"   "reverse a vector"                     $ Backpermute.run "reverse" n
  , mkTest "backpermute-transpose" "transpose a matrix"                   $ Backpermute.run2d "transpose" n

=======
  
>>>>>>> c16f19d5
    -- simple examples
  , mkTest "sasum"           "sum of absolute values"                     $ SASUM.run n
  , mkTest "saxpy"           "scalar alpha*x + y"                         $ SAXPY.run n
  , mkTest "dotp"            "vector dot-product"                         $ DotP.run n
  , mkTest "filter"          "return elements that satisfy a predicate"   $ Filter.run n
  , mkTest "smvm"            "sparse-matrix vector multiplication"        $ SMVM.run (cfgMatrix cfg)
  , mkTest "black-scholes"   "Black-Scholes option pricing"               $ BlackScholes.run n
  , mkTest "radixsort"       "radix sort"                                 $ Radix.run n

#ifdef ACCELERATE_IO
    -- Array IO
  , mkIO   "io"              "array IO test"                              $ BlockCopy.run
#endif

  --  image processing
  , mkNoRef "canny"          "canny edge detection"                       $ Canny.run img
  , mkNoRef "integral-image" "image integral (2D scan)"                   $ IntegralImage.run img
  -- slices
  , mkTest "slices"  "replicate (Z:.2:.All:.All)" $ SliceExamples.run1
  , mkTest "slices"  "replicate (Z:.All:.2:.All)" $ SliceExamples.run2
  , mkTest "slices"  "replicate (Z:.All:.All:.2)" $ SliceExamples.run3
  , mkTest "slices"  "replicate (Any:.2)"         $ SliceExamples.run4  
  , mkTest "slices"  "replicate (Z:.2:.2:.2)"     $ SliceExamples.run5
    
  ]
  where
    n   = cfgElements cfg
    img = fromMaybe (error "no image file specified") (cfgImage cfg)
    --
    mkTest name desc builder = do
      ~(ref,acc) <- unsafeInterleaveIO builder  -- must be super lazy
      return $ Test name desc ref acc Acc.toIArray

    mkNoRef name desc builder = do
      acc <- unsafeInterleaveIO builder
      return $ TestNoRef name desc acc

#ifdef ACCELERATE_IO
    mkIO name desc act = return $ TestIO name desc act
#endif
<<<<<<< HEAD

=======
>>>>>>> c16f19d5

-- How to evaluate Accelerate programs with the chosen backend?
--
backend :: Acc.Arrays a => Config -> Acc a -> a
backend cfg =
  case cfgBackend cfg of
    Interpreter -> Interpreter.run
#ifdef ACCELERATE_CUDA_BACKEND
    CUDA        -> CUDA.run
#endif


-- Verify that the Accelerate and reference implementations yield the same
-- result in the chosen backend
--
verifyTest :: Config -> Test -> IO Status
verifyTest cfg test = do
  quiet <- (==Quiet) `fmap` getVerbosity
  verify quiet `catch` \e -> let r = Failed (show (e :: SomeException))
                             in  putStrLn (show r) >> return r
  where
    run acc      = backend cfg $ acc ()
    verify quiet = do
      unless quiet $ putStr (title test ++ ": ") >> hFlush stdout
      result <- case test of
        Test _ _ ref acc cvt ->
          return $ case validate (ref ()) (cvt $ run acc) of
                     []   -> Ok
                     errs -> Failed . unlines . ("":)
                                    $ map (\(i,v) -> ">>> " ++ shows i " : " ++ show v) errs

        TestNoRef _ _ acc -> return $ run acc `seq` Ok
        TestIO _ _ act    -> act >> return Ok
      --
      unless quiet $ putStrLn (show result)
      return result


-- Benchmark a test with Criterion
--
benchmarkTest :: Config -> Test -> Maybe Benchmark
benchmarkTest cfg (Test name _ _ acc _)  = Just . bench name $ whnf (backend cfg . acc) ()
benchmarkTest cfg (TestNoRef name _ acc) = Just . bench name $ whnf (backend cfg . acc) ()
benchmarkTest _   (TestIO _ _ _)         = Nothing
<|MERGE_RESOLUTION|>--- conflicted
+++ resolved
@@ -126,14 +126,10 @@
   , mkTest "fold-2d-product" "product along innermost matrix dimension"   $ Fold.run2d "product-2d" n
   , mkTest "scanseg-sum"     "segmented reduction"                        $ ScanSeg.run "sum" n
   , mkTest "stencil-3x3"     "5-element cross pattern"                    $ Stencil.run "3x3" n
-<<<<<<< HEAD
   , mkTest "permute-hist"    "histogram"                                  $ Permute.run "histogram" n
   , mkTest "backpermute-reverse"   "reverse a vector"                     $ Backpermute.run "reverse" n
   , mkTest "backpermute-transpose" "transpose a matrix"                   $ Backpermute.run2d "transpose" n
 
-=======
-  
->>>>>>> c16f19d5
     -- simple examples
   , mkTest "sasum"           "sum of absolute values"                     $ SASUM.run n
   , mkTest "saxpy"           "scalar alpha*x + y"                         $ SAXPY.run n
@@ -148,16 +144,16 @@
   , mkIO   "io"              "array IO test"                              $ BlockCopy.run
 #endif
 
-  --  image processing
+    -- image processing
   , mkNoRef "canny"          "canny edge detection"                       $ Canny.run img
   , mkNoRef "integral-image" "image integral (2D scan)"                   $ IntegralImage.run img
-  -- slices
-  , mkTest "slices"  "replicate (Z:.2:.All:.All)" $ SliceExamples.run1
-  , mkTest "slices"  "replicate (Z:.All:.2:.All)" $ SliceExamples.run2
-  , mkTest "slices"  "replicate (Z:.All:.All:.2)" $ SliceExamples.run3
-  , mkTest "slices"  "replicate (Any:.2)"         $ SliceExamples.run4  
-  , mkTest "slices"  "replicate (Z:.2:.2:.2)"     $ SliceExamples.run5
-    
+    -- slices
+  , mkTest "slices"          "replicate (Z:.2:.All:.All)"                 $ SliceExamples.run1
+  , mkTest "slices"          "replicate (Z:.All:.2:.All)"                 $ SliceExamples.run2
+  , mkTest "slices"          "replicate (Z:.All:.All:.2)"                 $ SliceExamples.run3
+  , mkTest "slices"          "replicate (Any:.2)"                         $ SliceExamples.run4
+  , mkTest "slices"          "replicate (Z:.2:.2:.2)"                     $ SliceExamples.run5
+
   ]
   where
     n   = cfgElements cfg
@@ -174,10 +170,7 @@
 #ifdef ACCELERATE_IO
     mkIO name desc act = return $ TestIO name desc act
 #endif
-<<<<<<< HEAD
-
-=======
->>>>>>> c16f19d5
+
 
 -- How to evaluate Accelerate programs with the chosen backend?
 --
