Name:                   accelerate-examples
Version:                0.16.0.0
Cabal-version:          >=1.6
Tested-with:            GHC == 7.8.*
Build-type:             Simple

Synopsis:               Examples using the Accelerate library
Description:
  This package demonstrates a number of computation kernels and applications
  showcasing the /Accelerate/ language and associated backend implementations.
  It is also used for performance and regression testing.
  .
  Refer to the main /Accelerate/ package for more information:
  <http://hackage.haskell.org/package/accelerate>
  .

License:                BSD3
License-file:           LICENSE
Author:                 The Accelerate Team
Maintainer:             Trevor L. McDonell <tmcdonell@cse.unsw.edu.au>
Homepage:               https://github.com/AccelerateHS/accelerate-examples
Bug-reports:            https://github.com/AccelerateHS/accelerate/issues

Category:               Compilers/Interpreters, Concurrency, Data, Parallelism
Stability:              Experimental

Extra-source-files:     data/hashcat/README.md
                        data/matrices/README.md

Flag gui
  Description:          Enable gloss-based GUIs, where applicable. If not
                        enabled, the application always runs in benchmark mode.
  Default:              True

Flag ekg
  Description:          Enable EKG remote monitoring server at <http://localhost:8000>
  Default:              True

Flag cuda
  Description:          Enable the CUDA parallel backend for NVIDIA GPUs
  Default:              True

Flag opencl
  Description:          Enable the OpenCL parallel backend
  Default:              False

Flag llvm-cpu
  Description:          Enable the LLVM backend for multicore CPUs
  Default:              False

Flag llvm-gpu
  Description:          Enable the LLVM backend for NVIDIA CPUs
  Default:              False

Flag llvm-multi
  Description:          Enable the multi-device LLVM backend
  Default:              False


-- Flags to specify which programs to build
--
Flag nofib
  Description:          Regression test suite
  Default:              True

Flag smvm
  Description:          Sparse-matrix vector multiplication benchmark
  Default:              True

Flag crystal
  Description:          A visualisation of a sum of waves in a plane
  Default:              True

Flag canny
  Description:          Canny edge detection benchmark
  Default:              True

Flag mandelbrot
  Description:          A Mandelbrot fractal benchmark
  Default:              True

Flag fluid
  Description:          An interactive particle-based fluid simulation
  Default:              True

Flag nbody
  Description:          Simulation of gravitational attraction between solid particles
  Default:              True

Flag smoothlife
  Description:          A cellular automata simulation
  Default:              True

Flag hashcat
  Description:          A "password recovery" application for MD5 cracking
  Default:              True

Flag fft
  Description:          Simple FFT-based high/low-pass image filtering
  Default:              True

Flag pagerank
  Description:          Implementation of the PageRank algorithm
  Default:              True

Flag ray
  Description:          A simple real-time ray tracer
  Default:              True

Flag kmeans
  Description:          An implementation of k-means clustering in a plane
  Default:              True


-- The main test program. This includes randomised quickcheck testing for array
-- primitives, unit tests, imaginary/spectral/real programs, and benchmarks.
--
-- TODO: add an analysis script to scrape benchmark results
--
Executable accelerate-nofib
  Main-is:              Main.hs
  hs-source-dirs:       lib
                        examples/nofib
                        examples/smvm

  other-modules:
                        -- Common
                        Monitoring
                        ParseArgs
                        ParseArgs.Criterion

                        -- Nofib
                        Config
                        QuickCheck.Arbitrary.Array
                        QuickCheck.Arbitrary.Shape
                        Test.Base
                        Test.FFT
                        Test.IO
                        Test.IO.Ptr
                        Test.IO.Vector
                        Test.Imaginary
                        Test.Imaginary.DotP
                        Test.Imaginary.SASUM
                        Test.Imaginary.SAXPY
                        Test.Issues
                        Test.Issues.Issue93
                        Test.Issues.Issue102
                        Test.Issues.Issue114
                        Test.Issues.Issue119
                        Test.Issues.Issue123
                        Test.Issues.Issue137
                        Test.Issues.Issue168
                        Test.Issues.Issue184
                        Test.Issues.Issue185
                        Test.Issues.Issue187
                        Test.Prelude
                        Test.Prelude.Filter
                        Test.Prelude.IndexSpace
                        Test.Prelude.Mapping
                        Test.Prelude.PrefixSum
                        Test.Prelude.Reduction
                        Test.Prelude.Replicate
                        Test.Prelude.Stencil
                        Test.Prelude.Sequencing
                        Test.Sharing
                        Test.Spectral
                        Test.Spectral.BlackScholes
                        Test.Spectral.RadixSort
                        Test.Spectral.SMVM

  ghc-options:          -Wall -O2
                        -threaded
                        -fpedantic-bottoms
                        -fno-full-laziness
                        -fno-excess-precision
                        -eventlog
                        -rtsopts

  ghc-prof-options:     -auto-all

  extra-libraries:      stdc++
  c-sources:            examples/nofib/Test/IO/fill_with_values.cpp
                        examples/nofib/Test/Spectral/BlackScholes.cpp

  if flag(cuda)
    CPP-options:        -DACCELERATE_CUDA_BACKEND
    build-depends:      accelerate-cuda                 == 0.16.*
    other-modules:      Test.Foreign

  if flag(llvm-cpu)
    CPP-options:        -DACCELERATE_LLVM_NATIVE_BACKEND
    build-depends:      accelerate-llvm-native          == 0.16.*

  if flag(llvm-gpu)
    CPP-options:        -DACCELERATE_LLVM_PTX_BACKEND
    build-depends:      accelerate-llvm-ptx             == 0.16.*

  if flag(ekg)
    CPP-options:        -DACCELERATE_ENABLE_EKG
    build-depends:      ekg                             >= 0.3
    ghc-options:        -with-rtsopts=-T

  if !flag(nofib)
    buildable:          False
  else
    build-depends:      accelerate                      == 0.16.*,
                        accelerate-fft                  == 0.16.*,
                        accelerate-io                   == 0.16.*,
                        ansi-wl-pprint                  >= 0.6,
                        base                            == 4.7.*,
                        array                           >= 0.3,
                        containers                      >= 0.5,
                        criterion                       >= 1.0,
                        fclabels                        >= 2.0,
                        HUnit                           >= 1.2,
                        QuickCheck                      >= 2.7,
                        test-framework                  >= 0.5,
                        test-framework-hunit            >= 0.3,
                        test-framework-quickcheck2      >= 0.2,
                        random


-- Sparse matrix vector multiplication
-- -----------------------------------

Executable accelerate-smvm
  hs-source-dirs:       examples/smvm lib
  Main-is:              Main.hs
  other-modules:        Monitoring ParseArgs ParseArgs.Criterion
                        Config
                        Matrix
                        MatrixMarket
                        SMVM

  ghc-options:          -O2 -Wall -threaded -rtsopts -eventlog
  ghc-prof-options:     -auto-all

  if impl(ghc >= 7.6)
    ghc-options:        -fsimpl-tick-factor=130

  if flag(cuda)
    CPP-options:        -DACCELERATE_CUDA_BACKEND
    build-depends:      accelerate-cuda                 == 0.16.*

  if flag(llvm-cpu)
    CPP-options:        -DACCELERATE_LLVM_NATIVE_BACKEND
    build-depends:      accelerate-llvm-native          == 0.16.*

  if flag(llvm-gpu)
    CPP-options:        -DACCELERATE_LLVM_PTX_BACKEND
    build-depends:      accelerate-llvm-ptx             == 0.16.*

  if flag(ekg)
    CPP-options:        -DACCELERATE_ENABLE_EKG
    build-depends:      ekg                             >= 0.3
    ghc-options:        -with-rtsopts=-T

  if !flag(smvm)
    buildable:          False
  else
    build-depends:      accelerate                      == 0.16.*,
                        ansi-wl-pprint                  >= 0.6,
                        base                            == 4.7.*,
                        attoparsec                      >= 0.10,
                        bytestring                      >= 0.9,
                        bytestring-lexing               >= 0.2,
                        criterion                       >= 1.0,
                        fclabels                        >= 2.0,
                        primitive                       >= 0.5,
                        mwc-random                      >= 0.8,
                        vector                          >= 0.7,
                        vector-algorithms               >= 0.4


-- A quasicrystal demo as the sum of waves in a plane
-- --------------------------------------------------

Executable accelerate-crystal
  hs-source-dirs:       examples/crystal lib
  Main-is:              Main.hs
  other-modules:        Monitoring
                        ParseArgs
                        ParseArgs.Criterion

  ghc-options:          -O2 -Wall -threaded -rtsopts -eventlog
  ghc-prof-options:     -auto-all

  if flag(gui)
    CPP-options:        -DACCELERATE_ENABLE_GUI

  if flag(cuda)
    CPP-options:        -DACCELERATE_CUDA_BACKEND
    build-depends:      accelerate-cuda                 == 0.16.*

  if flag(llvm-cpu)
    CPP-options:        -DACCELERATE_LLVM_NATIVE_BACKEND
    build-depends:      accelerate-llvm-native          == 0.16.*

  if flag(llvm-gpu)
    CPP-options:        -DACCELERATE_LLVM_PTX_BACKEND
    build-depends:      accelerate-llvm-ptx             == 0.16.*

  if flag(ekg)
    CPP-options:        -DACCELERATE_ENABLE_EKG
    build-depends:      ekg                             >= 0.3
    ghc-options:        -with-rtsopts=-T

  if !flag(crystal)
    buildable:          False
  else
    build-depends:      accelerate                      == 0.16.*,
                        ansi-wl-pprint                  >= 0.6,
                        base                            == 4.7.*,
                        criterion                       >= 1.0,
                        fclabels                        >= 2.0,
                        gloss-raster-accelerate         >= 1.7


-- Image edge detection
-- --------------------

Executable accelerate-canny
  hs-source-dirs:       examples/canny/src-acc lib
  Main-is:              Main.hs
  other-modules:        Monitoring ParseArgs ParseArgs.Criterion
                        Config
                        Canny
                        Wildfire

  ghc-options:          -Wall
                        -threaded
                        -Odph
                        -fllvm
                        -optlo-O3
                        -eventlog
                        -rtsopts

  ghc-prof-options:     -auto-all

  if flag(cuda)
    CPP-options:        -DACCELERATE_CUDA_BACKEND
    build-depends:      accelerate-cuda                 == 0.16.*

  if flag(llvm-cpu)
    CPP-options:        -DACCELERATE_LLVM_NATIVE_BACKEND
    build-depends:      accelerate-llvm-native          == 0.16.*

  if flag(llvm-gpu)
    CPP-options:        -DACCELERATE_LLVM_PTX_BACKEND
    build-depends:      accelerate-llvm-ptx             == 0.16.*

  if flag(ekg)
    CPP-options:        -DACCELERATE_ENABLE_EKG
    build-depends:      ekg                             >= 0.3
    ghc-options:        -with-rtsopts=-T

  if !flag(canny)
    buildable:          False
  else
    build-depends:      accelerate                      == 0.16.*,
                        accelerate-io                   == 0.16.*,
                        ansi-wl-pprint                  >= 0.6,
                        base                            == 4.7.*,
                        criterion                       >= 1.0,
                        fclabels                        >= 2.0,
                        repa                            >= 3.1,
                        repa-io                         >= 3.1,
                        vector                          >= 0.7


-- A simple mandelbrot generator
-- -----------------------------

Executable accelerate-mandelbrot
  hs-source-dirs:       examples/mandelbrot lib
  Main-is:              Main.hs
  other-modules:        Monitoring ParseArgs ParseArgs.Criterion
                        Config
                        Mandel
                        World

  ghc-options:          -O2 -Wall -threaded -eventlog -rtsopts
  ghc-prof-options:     -auto-all

  if flag(gui)
    CPP-options:        -DACCELERATE_ENABLE_GUI

  if flag(cuda)
    CPP-options:        -DACCELERATE_CUDA_BACKEND
    build-depends:      accelerate-cuda                 == 0.16.*

  if flag(llvm-cpu)
    CPP-options:        -DACCELERATE_LLVM_NATIVE_BACKEND
    build-depends:      accelerate-llvm-native          == 0.16.*,
                        accelerate-llvm                 == 0.16.*

  if flag(llvm-gpu)
    CPP-options:        -DACCELERATE_LLVM_PTX_BACKEND
    build-depends:      accelerate-llvm-ptx             == 0.16.*

  if flag(ekg)
    CPP-options:        -DACCELERATE_ENABLE_EKG
    build-depends:      ekg                             >= 0.3
    ghc-options:        -with-rtsopts=-T

  if !flag(mandelbrot)
    buildable:          False
  else
    build-depends:      accelerate                      == 0.16.*,
                        accelerate-io                   == 0.16.*,
                        ansi-wl-pprint                  >= 0.6,
                        base                            == 4.7.*,
                        criterion                       >= 1.0,
                        fclabels                        >= 2.0,
                        gloss                           >= 1.7,
                        gloss-accelerate                >= 1.7


-- A stable fluid simulation
-- -------------------------

Executable accelerate-fluid
  Main-is:              Main.hs
  hs-source-dirs:       examples/fluid/src-acc lib
  other-modules:        Monitoring ParseArgs ParseArgs.Criterion
                        Config
                        Event
                        Fluid
                        Type
                        World

  ghc-options:          -O2 -Wall -threaded -eventlog -rtsopts
  ghc-prof-options:     -auto-all

  if flag(gui)
    CPP-options:        -DACCELERATE_ENABLE_GUI

  if flag(cuda)
    cpp-options:        -DACCELERATE_CUDA_BACKEND
    build-depends:      accelerate-cuda                 == 0.16.*

  if flag(llvm-cpu)
    CPP-options:        -DACCELERATE_LLVM_NATIVE_BACKEND
    build-depends:      accelerate-llvm-native          == 0.16.*

  if flag(llvm-gpu)
    CPP-options:        -DACCELERATE_LLVM_PTX_BACKEND
    build-depends:      accelerate-llvm-ptx             == 0.16.*

  if flag(ekg)
    CPP-options:        -DACCELERATE_ENABLE_EKG
    build-depends:      ekg                             >= 0.3
    ghc-options:        -with-rtsopts=-T

  if !flag(fluid)
    buildable:          False
  else
<<<<<<< HEAD
    build-depends:      accelerate              == 0.15.*,
                        accelerate-io           == 0.15.*,
                        base                    == 4.7.*,
                        bmp                     >= 1.2,
                        criterion               >= 0.5 && <1,
                        fclabels                >= 2.0,
                        gloss                   >= 1.7,
                        gloss-accelerate        >= 1.7
=======
    build-depends:      accelerate                      == 0.16.*,
                        accelerate-io                   == 0.16.*,
                        ansi-wl-pprint                  >= 0.6,
                        base                            == 4.7.*,
                        bmp                             >= 1.2,
                        criterion                       >= 1.0,
                        fclabels                        >= 2.0,
                        gloss                           >= 1.7
>>>>>>> b1c0908a


-- Simulation of gravitational attraction between solid particles
-- --------------------------------------------------------------

Executable accelerate-nbody
  Main-is:              Main.hs
  hs-source-dirs:       examples/n-body lib
  other-modules:        Monitoring ParseArgs ParseArgs.Criterion
                        Common.Body
                        Common.Dump
                        Common.Tree
                        Common.Type
                        Common.Util
                        Common.World
                        Config
                        Gloss.Draw
                        Gloss.Event
                        Gloss.Simulate
                        Random.Array
                        Random.Position
                        Solver.BarnsHut
                        Solver.Naive1
                        Solver.Naive2

  ghc-options:          -O2 -Wall -threaded -eventlog -rtsopts
  ghc-prof-options:     -auto-all

  if flag(gui)
    cpp-options:        -DACCELERATE_ENABLE_GUI

  if flag(cuda)
    cpp-options:        -DACCELERATE_CUDA_BACKEND
    build-depends:      accelerate-cuda                 == 0.16.*

  if flag(llvm-cpu)
    CPP-options:        -DACCELERATE_LLVM_NATIVE_BACKEND
    build-depends:      accelerate-llvm-native          == 0.16.*

  if flag(llvm-gpu)
    CPP-options:        -DACCELERATE_LLVM_PTX_BACKEND
    build-depends:      accelerate-llvm-ptx             == 0.16.*

  if flag(ekg)
    CPP-options:        -DACCELERATE_ENABLE_EKG
    build-depends:      ekg                             >= 0.3
    ghc-options:        -with-rtsopts=-T

  if !flag(nbody)
    buildable:          False
  else
<<<<<<< HEAD
    build-depends:      accelerate              == 0.15.*,
                        base                    == 4.7.*,
                        criterion               >= 0.5 && <1,
                        fclabels                >= 2.0,
                        gloss                   >= 1.7,
                        gloss-accelerate        >= 1.7,
                        mwc-random              >= 0.8
=======
    build-depends:      accelerate                      == 0.16.*,
                        ansi-wl-pprint                  >= 0.6,
                        base                            == 4.7.*,
                        criterion                       >= 1.0,
                        fclabels                        >= 2.0,
                        gloss                           >= 1.7,
                        mwc-random                      >= 0.8
>>>>>>> b1c0908a


-- A celular automata
-- ------------------

Executable accelerate-smoothlife
  Main-is:              Main.hs
  hs-source-dirs:       examples/smoothlife lib
  other-modules:        Monitoring ParseArgs ParseArgs.Criterion
                        Config
                        Gloss.Draw
                        Gloss.Event
                        Gloss.Simulate
                        Random.Array
                        Random.Splat
                        SmoothLife

  ghc-options:          -O2 -Wall -threaded -threaded -rtsopts
  ghc-prof-options:     -auto-all

  if flag(gui)
    cpp-options:        -DACCELERATE_ENABLE_GUI

  if flag(cuda)
    cpp-options:        -DACCELERATE_CUDA_BACKEND
    build-depends:      accelerate-cuda                 == 0.16.*

  if flag(llvm-cpu)
    CPP-options:        -DACCELERATE_LLVM_NATIVE_BACKEND
    build-depends:      accelerate-llvm-native          == 0.16.*

  if flag(llvm-gpu)
    CPP-options:        -DACCELERATE_LLVM_PTX_BACKEND
    build-depends:      accelerate-llvm-ptx             == 0.16.*

  if flag(ekg)
    CPP-options:        -DACCELERATE_ENABLE_EKG
    build-depends:      ekg                             >= 0.3
    ghc-options:        -with-rtsopts=-T

  if !flag(smoothlife)
    buildable:          False
  else
    build-depends:      accelerate                      == 0.16.*,
                        accelerate-fft                  == 0.16.*,
                        accelerate-io                   == 0.16.*,
                        ansi-wl-pprint                  >= 0.6,
                        base                            == 4.7.*,
                        criterion                       >= 1.0,
                        fclabels                        >= 2.0,
                        gloss                           >= 1.7,
                        gloss-accelerate                >= 1.7,
                        mwc-random                      >= 0.8


-- A password recovery tool
-- ------------------------

Executable accelerate-hashcat
  Main-is:              Main.hs
  hs-source-dirs:       examples/hashcat lib
  other-modules:        Monitoring ParseArgs ParseArgs.Criterion
                        Config
                        Digest
                        MD5
                        Util

  ghc-options:          -O2 -Wall -threaded -threaded -rtsopts
  ghc-prof-options:     -auto-all

  if flag(cuda)
    cpp-options:        -DACCELERATE_CUDA_BACKEND
    build-depends:      accelerate-cuda                 == 0.16.*

  if flag(llvm-cpu)
    CPP-options:        -DACCELERATE_LLVM_NATIVE_BACKEND
    build-depends:      accelerate-llvm-native          == 0.16.*

  if flag(llvm-gpu)
    CPP-options:        -DACCELERATE_LLVM_PTX_BACKEND
    build-depends:      accelerate-llvm-ptx             == 0.16.*

  if flag(ekg)
    CPP-options:        -DACCELERATE_ENABLE_EKG
    build-depends:      ekg                             >= 0.3
    ghc-options:        -with-rtsopts=-T

  if !flag(hashcat)
    buildable:          False
  else
    build-depends:      accelerate                      == 0.16.*,
                        ansi-wl-pprint                  >= 0.6,
                        base                            == 4.7.*,
                        bytestring                      >= 0.9,
                        bytestring-lexing               >= 0.2,
                        cereal                          >= 0.3,
                        criterion                       >= 1.0,
                        fclabels                        >= 2.0,
                        mwc-random                      >= 0.8

-- FFT examples
-- ------------

Executable accelerate-fft
  Main-is:              Main.hs
  hs-source-dirs:       examples/fft/src-acc lib
  other-modules:        Monitoring ParseArgs ParseArgs.Criterion
                        Config
                        ParseArgs
                        HighPass
                        FFT

  ghc-options:          -O2 -Wall -threaded -threaded -rtsopts
  ghc-prof-options:     -auto-all

  if flag(cuda)
    cpp-options:        -DACCELERATE_CUDA_BACKEND
    build-depends:      accelerate-cuda                 == 0.16.*

  if flag(llvm-cpu)
    CPP-options:        -DACCELERATE_LLVM_NATIVE_BACKEND
    build-depends:      accelerate-llvm-native          == 0.16.*

  if flag(llvm-gpu)
    CPP-options:        -DACCELERATE_LLVM_PTX_BACKEND
    build-depends:      accelerate-llvm-ptx             == 0.16.*

  if !flag(fft)
    buildable:          False
  else
    build-depends:      accelerate                      == 0.16.*,
                        accelerate-io                   == 0.16.*,
                        accelerate-fft                  == 0.16.*,
                        ansi-wl-pprint                  >= 0.6,
                        base                            == 4.7.*,
                        criterion                       >= 1.0,
                        fclabels                        >= 2.0,
                        filepath                        >= 1.0

-- PageRank
-- --------

Executable accelerate-pagerank
  Main-is:              Main.hs
  hs-source-dirs:       examples/pagerank lib
  other-modules:        Monitoring ParseArgs ParseArgs.Criterion
                        Config
                        Page
                        Progress
                        Rank
                        Step
                        Count
                        Rank
                        Step
                        Load

  ghc-options:          -rtsopts -threaded -O2

  if flag(cuda)
    cpp-options:        -DACCELERATE_CUDA_BACKEND
    build-depends:      accelerate-cuda                 == 0.16.*

  if flag(llvm-cpu)
    CPP-options:        -DACCELERATE_LLVM_NATIVE_BACKEND
    build-depends:      accelerate-llvm-native          == 0.16.*

  if flag(llvm-gpu)
    CPP-options:        -DACCELERATE_LLVM_PTX_BACKEND
    build-depends:      accelerate-llvm-ptx             == 0.16.*

  if !flag(pagerank)
    buildable:          False
  else
    build-depends:      accelerate                      == 0.16.*,
                        accelerate-io                   == 0.16.*,
                        ansi-wl-pprint                  >= 0.6,
                        base                            == 4.7.*,
                        bytestring                      >= 0.9.2,
                        containers                      >= 0.4.2,
                        criterion                       >= 1.0,
                        directory                       >= 1.1,
                        fclabels                        >= 1.0,
                        vector                          >= 0.9,
                        vector-algorithms               >= 0.5.4


-- Ray tracer
-- ----------

Executable accelerate-ray
  Main-is:              Main.hs
  hs-source-dirs:       examples/ray lib
  other-modules:        Monitoring ParseArgs ParseArgs.Criterion
                        Config
                        Vec3
                        Gloss.Draw
                        Gloss.Event
                        Ray.Intersect
                        Ray.Trace
                        Scene.Light
                        Scene.Object
                        Scene.State
                        Scene.World

  if !flag(ray)
    buildable:          False
  else
    build-depends:      accelerate                      == 0.16.*,
                        accelerate-io                   == 0.16.*,
                        ansi-wl-pprint                  >= 0.6,
                        base                            == 4.7.*,
                        criterion                       >= 1.0,
                        fclabels                        >= 1.0,
                        gloss                           == 1.8.*,
                        gloss-accelerate                == 1.8.*,
                        gloss-raster-accelerate         == 1.8.*

  if flag(cuda)
    cpp-options:        -DACCELERATE_CUDA_BACKEND
    build-depends:      accelerate-cuda                 >= 0.16

  if flag(llvm-cpu)
    CPP-options:        -DACCELERATE_LLVM_NATIVE_BACKEND
    build-depends:      accelerate-llvm-native          == 0.16.*

  if flag(llvm-gpu)
    CPP-options:        -DACCELERATE_LLVM_PTX_BACKEND
    build-depends:      accelerate-llvm-ptx             == 0.16.*

  if flag(ekg)
    cpp-options:        -DACCELERATE_ENABLE_EKG
    build-depends:      ekg                             >= 0.3
    ghc-options:        -with-rtsopts=-T

  if flag(gui)
    CPP-options:        -DACCELERATE_ENABLE_GUI

  ghc-options:          -Wall -O2 -threaded -threaded -rtsopts
  ghc-prof-options:     -auto-all


-- K-means
-- -------

Executable accelerate-kmeans
  Main-is:              Main.hs
  hs-source-dirs:       examples/kmeans lib
  other-modules:        Monitoring ParseArgs ParseArgs.Criterion
                        Config
                        Main
                        Kmeans

  if !flag(kmeans)
    buildable:          False
  else
    build-depends:      accelerate                      == 0.16.*,
                        ansi-wl-pprint                  >= 0.6,
                        base                            == 4.7.*,
                        binary                          >= 0.7,
                        criterion                       >= 1.0,
                        normaldistribution,
                        random

  if flag(cuda)
    cpp-options:        -DACCELERATE_CUDA_BACKEND
    build-depends:      accelerate-cuda                 >= 0.16

  if flag(llvm-cpu)
    CPP-options:        -DACCELERATE_LLVM_NATIVE_BACKEND
    build-depends:      accelerate-llvm-native          == 0.16.*

  if flag(llvm-gpu)
    CPP-options:        -DACCELERATE_LLVM_PTX_BACKEND
    build-depends:      accelerate-llvm-ptx             == 0.16.*

  if flag(ekg)
    cpp-options:        -DACCELERATE_ENABLE_EKG
    build-depends:      ekg                             >= 0.3
    ghc-options:        -with-rtsopts=-T

  ghc-options:          -Wall -O2 -threaded -threaded -rtsopts
  ghc-prof-options:     -auto-all


source-repository head
  type:                 git
  location:             https://github.com/AccelerateHS/accelerate-examples
<|MERGE_RESOLUTION|>--- conflicted
+++ resolved
@@ -455,16 +455,6 @@
   if !flag(fluid)
     buildable:          False
   else
-<<<<<<< HEAD
-    build-depends:      accelerate              == 0.15.*,
-                        accelerate-io           == 0.15.*,
-                        base                    == 4.7.*,
-                        bmp                     >= 1.2,
-                        criterion               >= 0.5 && <1,
-                        fclabels                >= 2.0,
-                        gloss                   >= 1.7,
-                        gloss-accelerate        >= 1.7
-=======
     build-depends:      accelerate                      == 0.16.*,
                         accelerate-io                   == 0.16.*,
                         ansi-wl-pprint                  >= 0.6,
@@ -473,7 +463,6 @@
                         criterion                       >= 1.0,
                         fclabels                        >= 2.0,
                         gloss                           >= 1.7
->>>>>>> b1c0908a
 
 
 -- Simulation of gravitational attraction between solid particles
@@ -525,15 +514,6 @@
   if !flag(nbody)
     buildable:          False
   else
-<<<<<<< HEAD
-    build-depends:      accelerate              == 0.15.*,
-                        base                    == 4.7.*,
-                        criterion               >= 0.5 && <1,
-                        fclabels                >= 2.0,
-                        gloss                   >= 1.7,
-                        gloss-accelerate        >= 1.7,
-                        mwc-random              >= 0.8
-=======
     build-depends:      accelerate                      == 0.16.*,
                         ansi-wl-pprint                  >= 0.6,
                         base                            == 4.7.*,
@@ -541,7 +521,6 @@
                         fclabels                        >= 2.0,
                         gloss                           >= 1.7,
                         mwc-random                      >= 0.8
->>>>>>> b1c0908a
 
 
 -- A celular automata
