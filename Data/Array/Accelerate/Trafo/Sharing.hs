--- conflicted
+++ resolved
@@ -244,12 +244,8 @@
         cvtF2 = convertSharingFun2 config alyt aenv'
 
         cvtAfun1 :: (Arrays a, Arrays b) => (Acc a -> ScopedAcc b) -> AST.OpenAfun aenv (a -> b)
-<<<<<<< HEAD
-        cvtAfun1 f = Alam (Abody (convertSharingAcc config alyt' aenv' body))
-          where
-            alyt' = incLayout alyt `PushLayout` ZeroIdx
-            body  = f undefined
-            
+        cvtAfun1 = convertSharingAfun1 config alyt aenv'            
+
         cvtAfun2 :: (Arrays a, Arrays b, Arrays c) => (Acc a -> Acc b -> ScopedAcc c) -> AST.OpenAfun aenv (a -> b -> c)
         cvtAfun2 f = Alam (Alam (Abody (convertSharingAcc config alyt' aenv' body)))
           where
@@ -257,10 +253,6 @@
             alyt'  = incLayout alyt'' `PushLayout` ZeroIdx
             body   = f undefined undefined
 
-
-=======
-        cvtAfun1 = convertSharingAfun1 config alyt aenv'
->>>>>>> a910f03f
     in
     case preAcc of
 
