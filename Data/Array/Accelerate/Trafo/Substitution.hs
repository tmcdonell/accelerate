--- conflicted
+++ resolved
@@ -37,7 +37,6 @@
 ) where
 
 import Control.Applicative                              hiding ( Const )
-import Data.Traversable                                 ( sequenceA )
 import Prelude                                          hiding ( exp, seq )
 
 import Data.Array.Accelerate.AST
@@ -75,13 +74,8 @@
 -- | Replace the first variable with the given expression. The environment
 -- shrinks.
 --
-<<<<<<< HEAD
 inline :: (RebuildableExp f, AccCloE f ~ acc)
        => f (env, s) aenv t
-=======
-inline :: RebuildableAcc acc
-       => PreOpenExp acc (env, s) aenv t
->>>>>>> 6ad36a24
        -> PreOpenExp acc env      aenv s
        -> f env      aenv t
 inline f g = Stats.substitution "inline" $ rebuildE (subTop g) f
@@ -151,12 +145,9 @@
 -- A class for rebuilding scalar terms.
 --
 class RebuildableExp f where
-<<<<<<< HEAD
   type AccCloE (f :: * -> * -> * -> *) :: * -> * -> *
 
-=======
   {-# MINIMAL rebuildPartialE #-}
->>>>>>> 6ad36a24
   rebuildPartialE :: (Applicative f', SyntacticExp fe)
                   => (forall e'. Elt e' => Idx env e' -> f' (fe (AccCloE f) env' aenv e'))
                   -> f env aenv  e
@@ -226,19 +217,13 @@
   rebuildPartial = rebuildOpenAcc
 
 instance RebuildableAcc acc => RebuildableExp (PreOpenExp acc) where
-<<<<<<< HEAD
   type AccCloE (PreOpenExp acc) = acc
+  {-# INLINEABLE rebuildPartialE #-}
   rebuildPartialE v = rebuildPreOpenExp rebuildPartial v (pure . IA)
 
 instance RebuildableAcc acc => RebuildableExp (PreOpenFun acc) where
   type AccCloE (PreOpenFun acc) = acc
-=======
   {-# INLINEABLE rebuildPartialE #-}
-  rebuildPartialE v = rebuildPreOpenExp rebuildPartial v (pure . IA)
-
-instance RebuildableAcc acc => RebuildableExp (PreOpenFun acc) where
-  {-# INLINEABLE rebuildPartialE #-}
->>>>>>> 6ad36a24
   rebuildPartialE v = rebuildFun rebuildPartial v (pure . IA)
 
 instance RebuildableAcc acc => RebuildableExp (RebuildTup acc) where
@@ -276,17 +261,6 @@
 --instance Rebuildable f => Sink f where -- undecidable, incoherent
 --  weaken k = Stats.substitution "weaken" . rebuildA (Avar . k)
 
-<<<<<<< HEAD
-instance RebuildableAcc acc => Sink (PreOpenAcc acc)
-instance RebuildableAcc acc => Sink (PreOpenAfun acc)
-instance RebuildableAcc acc => Sink (PreOpenExp acc env)
-instance RebuildableAcc acc => Sink (PreOpenFun acc env)
-instance RebuildableAcc acc => Sink (RebuildTup acc env)
-instance RebuildableAcc acc => Sink (RebuildAtup acc)
-instance RebuildableAcc acc => Sink (PreOpenSeq index acc)
-instance RebuildableAcc acc => Sink (Producer index acc)
-instance RebuildableAcc acc => Sink (Consumer index acc)
-=======
 instance Sink Idx where
   {-# INLINEABLE weaken #-}
   weaken k = k
@@ -299,6 +273,10 @@
   {-# INLINEABLE weaken #-}
   weaken k = Stats.substitution "weaken" . rebuildA (Avar . k)
 
+instance RebuildableAcc acc => Sink (RebuildAtup acc) where
+  {-# INLINEABLE weaken #-}
+  weaken k = Stats.substitution "weaken" . rebuildA (Avar . k)
+
 instance RebuildableAcc acc => Sink (PreOpenExp acc env) where
   {-# INLINEABLE weaken #-}
   weaken k = Stats.substitution "weaken" . rebuildA (Avar . k)
@@ -311,7 +289,18 @@
   {-# INLINEABLE weaken #-}
   weaken k = Stats.substitution "weaken" . rebuildA (Avar . k)
 
->>>>>>> 6ad36a24
+instance RebuildableAcc acc => Sink (PreOpenSeq index acc) where
+  {-# INLINEABLE weaken #-}
+  weaken k = Stats.substitution "weaken" . rebuildA (Avar . k)
+
+instance RebuildableAcc acc => Sink (Producer index acc) where
+  {-# INLINEABLE weaken #-}
+  weaken k = Stats.substitution "weaken" . rebuildA (Avar . k)
+
+instance RebuildableAcc acc => Sink (Consumer index acc) where
+  {-# INLINEABLE weaken #-}
+  weaken k = Stats.substitution "weaken" . rebuildA (Avar . k)
+
 instance Sink OpenAcc where
   {-# INLINEABLE weaken #-}
   weaken k = Stats.substitution "weaken" . rebuildA (Avar . k)
@@ -337,12 +326,12 @@
   weakenE v = Stats.substitution "weakenE" . rebuildE (IE . v)
 
 instance RebuildableAcc acc => SinkExp (PreOpenFun acc) where
-<<<<<<< HEAD
-instance RebuildableAcc acc => SinkExp (RebuildTup acc) where
-=======
   {-# INLINEABLE weakenE #-}
   weakenE v = Stats.substitution "weakenE" . rebuildE (IE . v)
->>>>>>> 6ad36a24
+
+instance RebuildableAcc acc => SinkExp (RebuildTup acc) where
+  {-# INLINEABLE weakenE #-}
+  weakenE v = Stats.substitution "weakenE" . rebuildE (IE . v)
 
 -- See above for why this is disabled.
 -- {-# RULES
@@ -421,51 +410,30 @@
     Const c             -> pure (Const c)
     PrimConst c         -> pure (PrimConst c)
     IndexNil            -> pure IndexNil
-<<<<<<< HEAD
-    IndexCons sh sz     -> IndexCons <$> rebuildPreOpenExp k v av sh <*> rebuildPreOpenExp k v av sz
-    IndexHead sh        -> IndexHead <$> rebuildPreOpenExp k v av sh
-    IndexTail sh        -> IndexTail <$> rebuildPreOpenExp k v av sh
-    IndexTrans sh       -> IndexTrans <$> rebuildPreOpenExp k v av sh
     IndexAny            -> pure IndexAny
+    Var ix              -> expOut          <$> v ix
+    Let a b             -> Let             <$> rebuildPreOpenExp k v av a  <*> rebuildPreOpenExp k (shiftE k v) av b
+    Tuple tup           -> Tuple           <$> rebuildTup k v av tup
+    Prj tup e           -> Prj tup         <$> rebuildPreOpenExp k v av e
+    IndexCons sh sz     -> IndexCons       <$> rebuildPreOpenExp k v av sh <*> rebuildPreOpenExp k v av sz
+    IndexHead sh        -> IndexHead       <$> rebuildPreOpenExp k v av sh
+    IndexTail sh        -> IndexTail       <$> rebuildPreOpenExp k v av sh
     IndexSlice x ix sh  -> IndexSlice x ix <$> rebuildPreOpenExp k v av sh
-    IndexFull x ix sl   -> IndexFull x <$> rebuildPreOpenExp k v av ix <*> rebuildPreOpenExp k v av sl
-    ToIndex sh ix       -> ToIndex <$> rebuildPreOpenExp k v av sh <*> rebuildPreOpenExp k v av ix
-    FromIndex sh ix     -> FromIndex <$> rebuildPreOpenExp k v av sh <*> rebuildPreOpenExp k v av ix
-    ToSlice x sh ix     -> ToSlice x <$> rebuildPreOpenExp k v av sh <*> rebuildPreOpenExp k v av ix
-    Cond p t e          -> Cond <$> rebuildPreOpenExp k v av p <*> rebuildPreOpenExp k v av t <*> rebuildPreOpenExp k v av e
-    While p f x         -> While <$> rebuildFun k v av p <*> rebuildFun k v av f <*> rebuildPreOpenExp k v av x
-    PrimConst c         -> pure $ PrimConst c
-    PrimApp f x         -> PrimApp f <$> rebuildPreOpenExp k v av x
-    Index a sh          -> Index <$> k av a <*> rebuildPreOpenExp k v av sh
-    LinearIndex a i     -> LinearIndex <$> k av a <*> rebuildPreOpenExp k v av i
-    Shape a             -> Shape <$> k av a
-    ShapeSize sh        -> ShapeSize <$> rebuildPreOpenExp k v av sh
-    Intersect s t       -> Intersect <$> rebuildPreOpenExp k v av s <*> rebuildPreOpenExp k v av t
-    Union s t           -> Union <$> rebuildPreOpenExp k v av s <*> rebuildPreOpenExp k v av t
-=======
-    IndexAny            -> pure IndexAny
-    Var ix              -> expOut       <$> v ix
-    Let a b             -> Let          <$> rebuildPreOpenExp k v av a  <*> rebuildPreOpenExp k (shiftE k v) av b
-    Tuple tup           -> Tuple        <$> rebuildTup k v av tup
-    Prj tup e           -> Prj tup      <$> rebuildPreOpenExp k v av e
-    IndexCons sh sz     -> IndexCons    <$> rebuildPreOpenExp k v av sh <*> rebuildPreOpenExp k v av sz
-    IndexHead sh        -> IndexHead    <$> rebuildPreOpenExp k v av sh
-    IndexTail sh        -> IndexTail    <$> rebuildPreOpenExp k v av sh
-    IndexSlice x ix sh  -> IndexSlice x <$> rebuildPreOpenExp k v av ix <*> rebuildPreOpenExp k v av sh
-    IndexFull x ix sl   -> IndexFull x  <$> rebuildPreOpenExp k v av ix <*> rebuildPreOpenExp k v av sl
-    ToIndex sh ix       -> ToIndex      <$> rebuildPreOpenExp k v av sh <*> rebuildPreOpenExp k v av ix
-    FromIndex sh ix     -> FromIndex    <$> rebuildPreOpenExp k v av sh <*> rebuildPreOpenExp k v av ix
-    Cond p t e          -> Cond         <$> rebuildPreOpenExp k v av p  <*> rebuildPreOpenExp k v av t  <*> rebuildPreOpenExp k v av e
-    While p f x         -> While        <$> rebuildFun k v av p         <*> rebuildFun k v av f         <*> rebuildPreOpenExp k v av x
-    PrimApp f x         -> PrimApp f    <$> rebuildPreOpenExp k v av x
-    Index a sh          -> Index        <$> k av a                      <*> rebuildPreOpenExp k v av sh
-    LinearIndex a i     -> LinearIndex  <$> k av a                      <*> rebuildPreOpenExp k v av i
-    Shape a             -> Shape        <$> k av a
-    ShapeSize sh        -> ShapeSize    <$> rebuildPreOpenExp k v av sh
-    Intersect s t       -> Intersect    <$> rebuildPreOpenExp k v av s  <*> rebuildPreOpenExp k v av t
-    Union s t           -> Union        <$> rebuildPreOpenExp k v av s  <*> rebuildPreOpenExp k v av t
->>>>>>> 6ad36a24
-    Foreign ff f e      -> Foreign ff f <$> rebuildPreOpenExp k v av e
+    IndexFull x ix sl   -> IndexFull x     <$> rebuildPreOpenExp k v av ix <*> rebuildPreOpenExp k v av sl
+    ToIndex sh ix       -> ToIndex         <$> rebuildPreOpenExp k v av sh <*> rebuildPreOpenExp k v av ix
+    FromIndex sh ix     -> FromIndex       <$> rebuildPreOpenExp k v av sh <*> rebuildPreOpenExp k v av ix
+    ToSlice x sh ix     -> ToSlice x       <$> rebuildPreOpenExp k v av sh <*> rebuildPreOpenExp k v av ix
+    IndexTrans sh       -> IndexTrans      <$> rebuildPreOpenExp k v av sh
+    Cond p t e          -> Cond            <$> rebuildPreOpenExp k v av p  <*> rebuildPreOpenExp k v av t  <*> rebuildPreOpenExp k v av e
+    While p f x         -> While           <$> rebuildFun k v av p         <*> rebuildFun k v av f         <*> rebuildPreOpenExp k v av x
+    PrimApp f x         -> PrimApp f       <$> rebuildPreOpenExp k v av x
+    Index a sh          -> Index           <$> k av a                      <*> rebuildPreOpenExp k v av sh
+    LinearIndex a i     -> LinearIndex     <$> k av a                      <*> rebuildPreOpenExp k v av i
+    Shape a             -> Shape           <$> k av a
+    ShapeSize sh        -> ShapeSize       <$> rebuildPreOpenExp k v av sh
+    Intersect s t       -> Intersect       <$> rebuildPreOpenExp k v av s  <*> rebuildPreOpenExp k v av t
+    Union s t           -> Union           <$> rebuildPreOpenExp k v av s  <*> rebuildPreOpenExp k v av t
+    Foreign ff f e      -> Foreign ff f    <$> rebuildPreOpenExp k v av e
 
 {-# INLINEABLE rebuildTup #-}
 rebuildTup
@@ -538,45 +506,6 @@
     -> f (PreOpenAcc acc aenv' t)
 rebuildPreOpenAcc k av acc =
   case acc of
-<<<<<<< HEAD
-    Alet a b            -> Alet <$> k av a <*> k (shiftA k av) b
-    Avar ix             -> accOut <$> av ix
-    Atuple tup          -> Atuple <$> rebuildAtup k av tup
-    Aprj tup a          -> Aprj tup <$> k av a
-    Apply f a           -> Apply <$> rebuildAfun k av f <*> k av a
-    Aforeign ff afun as -> Aforeign ff afun <$> k av as
-    Acond p t e         -> Acond <$> rebuildPreOpenExp k (pure . IE) av p <*> k av t <*> k av e
-    Awhile p f a        -> Awhile <$> rebuildAfun k av p <*> rebuildAfun k av f <*> k av a
-    Use a               -> pure $ Use a
-    Subarray ix sh a    -> Subarray <$> rebuildPreOpenExp k (pure . IE) av ix <*> rebuildPreOpenExp k (pure . IE) av sh <*> pure a
-    Unit e              -> Unit <$> rebuildPreOpenExp k (pure . IE) av e
-    Reshape e a         -> Reshape <$> rebuildPreOpenExp k (pure . IE) av e <*> k av a
-    Generate e f        -> Generate <$> rebuildPreOpenExp k (pure . IE) av e <*> rebuildFun k (pure . IE) av f
-    Transform sh ix f a -> Transform <$> rebuildPreOpenExp k (pure . IE) av sh <*> rebuildFun k (pure . IE) av ix <*> rebuildFun k (pure . IE) av f <*> k av a
-    Replicate sl slix a -> Replicate sl <$> rebuildPreOpenExp k (pure . IE) av slix <*> k av a
-    Slice sl a slix     -> Slice sl <$> k av a <*> rebuildPreOpenExp k (pure . IE) av slix
-    Map f a             -> Map <$> rebuildFun k (pure . IE) av f <*> k av a
-    ZipWith f a1 a2     -> ZipWith <$> rebuildFun k (pure . IE) av f <*> k av a1 <*> k av a2
-    Fold f z a          -> Fold <$> rebuildFun k (pure . IE) av f <*> rebuildPreOpenExp k (pure . IE) av z <*> k av a
-    Fold1 f a           -> Fold1 <$> rebuildFun k (pure . IE) av f <*> k av a
-    FoldSeg f z a s     -> FoldSeg <$> rebuildFun k (pure . IE) av f <*> rebuildPreOpenExp k (pure . IE) av z <*> k av a <*> k av s
-    Fold1Seg f a s      -> Fold1Seg <$> rebuildFun k (pure . IE) av f <*> k av a <*> k av s
-    Scanl f z a         -> Scanl <$> rebuildFun k (pure . IE) av f <*> rebuildPreOpenExp k (pure . IE) av z <*> k av a
-    Scanl' f z a        -> Scanl' <$> rebuildFun k (pure . IE) av f <*> rebuildPreOpenExp k (pure . IE) av z <*> k av a
-    Scanl1 f a          -> Scanl1 <$> rebuildFun k (pure . IE) av f <*> k av a
-    Scanr f z a         -> Scanr <$> rebuildFun k (pure . IE) av f <*> rebuildPreOpenExp k (pure . IE) av z <*> k av a
-    Scanr' f z a        -> Scanr' <$> rebuildFun k (pure . IE) av f <*> rebuildPreOpenExp k (pure . IE) av z <*> k av a
-    Scanr1 f a          -> Scanr1 <$> rebuildFun k (pure . IE) av f <*> k av a
-    Permute f1 a1 f2 a2 -> Permute <$> rebuildFun k (pure . IE) av f1 <*> k av a1 <*> rebuildFun k (pure . IE) av f2 <*> k av a2
-    Backpermute sh f a  -> Backpermute <$> rebuildPreOpenExp k (pure . IE) av sh <*> rebuildFun k (pure . IE) av f <*> k av a
-    Stencil f b a       -> Stencil <$> rebuildFun k (pure . IE) av f <*> pure b <*> k av a
-    Stencil2 f b1 a1 b2 a2
-                        -> Stencil2 <$> rebuildFun k (pure . IE) av f <*> pure b1 <*> k av a1 <*> pure b2 <*> k av a2
-    Collect min max i s cs
-                        -> Collect <$> rebuildPreOpenExp k (pure . IE) av min <*> sequenceA (rebuildPreOpenExp k (pure . IE) av <$> max)
-                                   <*> sequenceA (rebuildPreOpenExp k (pure . IE) av <$> i) <*> rebuildSeq k av s <*> sequenceA (rebuildSeq k av <$> cs)
-
-=======
     Use a                   -> pure (Use a)
     Alet a b                -> Alet         <$> k av a <*> k (shiftA k av) b
     Avar ix                 -> accOut       <$> av ix
@@ -585,6 +514,7 @@
     Apply f a               -> Apply        <$> rebuildAfun k av f <*> k av a
     Acond p t e             -> Acond        <$> rebuildPreOpenExp k (pure . IE) av p <*> k av t <*> k av e
     Awhile p f a            -> Awhile       <$> rebuildAfun k av p <*> rebuildAfun k av f <*> k av a
+    Subarray ix sh a        -> Subarray     <$> rebuildPreOpenExp k (pure . IE) av ix <*> rebuildPreOpenExp k (pure . IE) av sh <*> pure a
     Unit e                  -> Unit         <$> rebuildPreOpenExp k (pure . IE) av e
     Reshape e a             -> Reshape      <$> rebuildPreOpenExp k (pure . IE) av e <*> k av a
     Generate e f            -> Generate     <$> rebuildPreOpenExp k (pure . IE) av e <*> rebuildFun k (pure . IE) av f
@@ -607,11 +537,10 @@
     Backpermute sh f a      -> Backpermute  <$> rebuildPreOpenExp k (pure . IE) av sh <*> rebuildFun k (pure . IE) av f <*> k av a
     Stencil f b a           -> Stencil      <$> rebuildFun k (pure . IE) av f <*> pure b <*> k av a
     Stencil2 f b1 a1 b2 a2  -> Stencil2     <$> rebuildFun k (pure . IE) av f <*> pure b1 <*> k av a1 <*> pure b2 <*> k av a2
-    Collect seq             -> Collect      <$> rebuildSeq k av seq
+    Collect min max i s cs  -> Collect      <$> rebuildPreOpenExp k (pure . IE) av min <*> traverse (rebuildPreOpenExp k (pure . IE) av) max <*> traverse (rebuildPreOpenExp k (pure . IE) av) i <*> rebuildSeq k av s <*> traverse (rebuildSeq k av) cs
     Aforeign ff afun as     -> Aforeign ff afun <$> k av as
 
 {-# INLINEABLE rebuildAfun #-}
->>>>>>> 6ad36a24
 rebuildAfun
     :: (Applicative f, SyntacticAcc fa)
     => RebuildAcc acc
@@ -656,25 +585,14 @@
          -> f (Producer idx acc aenv' a)
 rebuildP k v p =
   case p of
-<<<<<<< HEAD
     Pull arrs           -> pure (Pull arrs)
     Subarrays sh arr    -> Subarrays <$> rebuildPreOpenExp k (pure . IE) v sh <*> pure arr
     Produce l f         -> Produce <$> sequenceA (rebuildPreOpenExp k (pure . IE) v <$> l) <*> rebuildAfun k v f
     -- MapBatch f c c' a x -> MapBatch <$> rebuildAfun k v f <*> rebuildAfun k v c <*> rebuildAfun k v c' <*> k v a <*> k v x
     ProduceAccum l f a  -> ProduceAccum <$> sequenceA (rebuildPreOpenExp k (pure . IE) v <$> l) <*> rebuildAfun k v f <*> k v a
 
+{-# INLINEABLE rebuildC #-}
 rebuildC :: forall idx acc fa f aenv aenv' a. (SyntacticAcc fa, Applicative f)
-=======
-    StreamIn arrs        -> pure (StreamIn arrs)
-    ToSeq sl slix acc    -> ToSeq sl slix <$> k v acc
-    MapSeq f x           -> MapSeq <$> rebuildAfun k v f <*> pure x
-    ChunkedMapSeq f x    -> ChunkedMapSeq <$> rebuildAfun k v f <*> pure x
-    ZipWithSeq f x y     -> ZipWithSeq <$> rebuildAfun k v f <*> pure x <*> pure y
-    ScanSeq f e x        -> ScanSeq <$> rebuildFun k (pure . IE) v f <*> rebuildPreOpenExp k (pure . IE) v e <*> pure x
-
-{-# INLINEABLE rebuildC #-}
-rebuildC :: forall acc fa f aenv aenv' senv a. (SyntacticAcc fa, Applicative f)
->>>>>>> 6ad36a24
          => RebuildAcc acc
          -> (forall t'. Arrays t' => Idx aenv t' -> f (fa acc aenv' t'))
          -> Consumer idx acc aenv a
