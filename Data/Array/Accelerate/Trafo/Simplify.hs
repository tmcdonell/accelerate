--- conflicted
+++ resolved
@@ -43,12 +43,7 @@
 import Data.Array.Accelerate.Trafo.Substitution
 import Data.Array.Accelerate.Analysis.Shape
 import Data.Array.Accelerate.Array.Sugar                ( Elt, Shape, Slice, toElt, fromElt, (:.)(..)
-<<<<<<< HEAD
                                                         , Tuple(..), IsTuple, fromTuple, TupleRepr, shapeToList, transpose )
-import Data.Array.Accelerate.Pretty.Print
-=======
-                                                        , Tuple(..), IsTuple, fromTuple, TupleRepr, shapeToList )
->>>>>>> ab589223
 import qualified Data.Array.Accelerate.Debug            as Stats
 
 
@@ -498,10 +493,5 @@
       | changed         = Stats.trace Stats.dump_simpl_iterations (msg i s x) v
       | otherwise       = v
 
-<<<<<<< HEAD
-    msg :: f a -> x -> x
-    msg x next          = Stats.trace Stats.dump_simpl_iterations (unlines [ "simplifier done", ppr x ]) next
-=======
     msg :: Int -> String -> f a -> String
-    msg i s x = printf "%s [%d/%d]:\n%s\n" s i lIMIT (ppr x)
->>>>>>> ab589223
+    msg i s x = printf "%s [%d/%d]:\n%s\n" s i lIMIT (ppr x)