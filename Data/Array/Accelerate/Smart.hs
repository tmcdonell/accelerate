{-# LANGUAGE CPP, GADTs, TypeOperators, TypeFamilies, ScopedTypeVariables, RankNTypes #-}
{-# LANGUAGE FlexibleContexts, FlexibleInstances, MultiParamTypeClasses, TypeSynonymInstances #-}
{-# LANGUAGE DeriveDataTypeable, StandaloneDeriving, PatternGuards #-}
-- |
-- Module      : Data.Array.Accelerate.Smart
-- Copyright   : [2008..2011] Manuel M T Chakravarty, Gabriele Keller, Sean Lee
-- License     : BSD3
--
-- Maintainer  : Manuel M T Chakravarty <chak@cse.unsw.edu.au>
-- Stability   : experimental
-- Portability : non-portable (GHC extensions)
--
-- This modules defines the AST of the user-visible embedded language using more
-- convenient higher-order abstract syntax (instead of de Bruijn indices).
-- Moreover, it defines smart constructors to construct programs.
--

module Data.Array.Accelerate.Smart (

  -- * HOAS AST
  Acc(..), PreAcc(..), Exp, PreExp(..), Boundary(..), Stencil(..),

  -- * HOAS -> de Bruijn conversion
  convertAcc, convertAccFun1,

  -- * Smart constructors for pairing and unpairing
  pair, unpair,

  -- * Smart constructors for literals
  constant,

  -- * Smart constructors and destructors for tuples
  tup2, tup3, tup4, tup5, tup6, tup7, tup8, tup9,
  untup2, untup3, untup4, untup5, untup6, untup7, untup8, untup9,

  -- * Smart constructors for constants
  mkMinBound, mkMaxBound, mkPi,
  mkSin, mkCos, mkTan,
  mkAsin, mkAcos, mkAtan,
  mkAsinh, mkAcosh, mkAtanh,
  mkExpFloating, mkSqrt, mkLog,
  mkFPow, mkLogBase,
  mkTruncate, mkRound, mkFloor, mkCeiling,
  mkAtan2,

  -- * Smart constructors for primitive functions
  mkAdd, mkSub, mkMul, mkNeg, mkAbs, mkSig, mkQuot, mkRem, mkIDiv, mkMod,
  mkBAnd, mkBOr, mkBXor, mkBNot, mkBShiftL, mkBShiftR, mkBRotateL, mkBRotateR,
  mkFDiv, mkRecip, mkLt, mkGt, mkLtEq, mkGtEq, mkEq, mkNEq, mkMax, mkMin,
  mkLAnd, mkLOr, mkLNot,

  -- * Smart constructors for type coercion functions
  mkBoolToInt, mkFromIntegral,

  -- * Auxiliary functions
  ($$), ($$$), ($$$$), ($$$$$)

) where

-- standard library
import Control.Applicative                      hiding (Const)
import Control.Monad
import Data.HashTable                           as Hash
import Data.List
import Data.Maybe
import qualified Data.IntMap                    as IntMap
import Data.Typeable
import System.Mem.StableName
import System.IO.Unsafe                         (unsafePerformIO)
import Prelude                                  hiding (exp)

-- friends
import Data.Array.Accelerate.Debug
import Data.Array.Accelerate.Type
import Data.Array.Accelerate.Array.Sugar
import Data.Array.Accelerate.Tuple              hiding (Tuple)
import Data.Array.Accelerate.AST                hiding (
  PreOpenAcc(..), OpenAcc(..), Acc, Stencil(..), PreOpenExp(..), OpenExp, PreExp, Exp)
import qualified Data.Array.Accelerate.Tuple    as Tuple
import qualified Data.Array.Accelerate.AST      as AST
import Data.Array.Accelerate.Pretty ()

#include "accelerate.h"


-- Layouts
-- -------

-- A layout of an environment has an entry for each entry of the environment.
-- Each entry in the layout holds the deBruijn index that refers to the
-- corresponding entry in the environment.
--
data Layout env env' where
  EmptyLayout :: Layout env ()
  PushLayout  :: Typeable t
              => Layout env env' -> Idx env t -> Layout env (env', t)

-- Project the nth index out of an environment layout.
--
prjIdx :: Typeable t => Int -> Layout env env' -> Idx env t
prjIdx 0 (PushLayout _ ix) = case gcast ix of
                               Just ix' -> ix'
                               Nothing  -> INTERNAL_ERROR(error) "prjIdx" "type mismatch"
prjIdx n (PushLayout l _)  = prjIdx (n - 1) l
prjIdx _ EmptyLayout       = INTERNAL_ERROR(error) "prjIdx" "inconsistent valuation"

-- Add an entry to a layout, incrementing all indices
--
incLayout :: Layout env env' -> Layout (env, t) env'
incLayout EmptyLayout         = EmptyLayout
incLayout (PushLayout lyt ix) = PushLayout (incLayout lyt) (SuccIdx ix)


-- Array computations
-- ------------------

-- |Array-valued collective computations without a recursive knot
--
-- Note [Pipe and sharing recovery]
-- ~~~~~~~~~~~~~~~~~~~~~~~~~~~~~~~~
-- The 'Pipe' constructor is special.  It is the only form that contains functions over array
-- computations and these functions are fixed to be over vanilla 'Acc' types.  This enables us to
-- perform sharing recovery independently from the context for them.
--
data PreAcc acc a where  
    -- Needed for conversion to de Bruijn form
  Atag        :: Arrays as
              => Int                        -- environment size at defining occurrence
              -> PreAcc acc as

  Pipe        :: (Arrays as, Arrays bs, Arrays cs) 
              => (Acc as -> Acc bs)         -- see comment above on why 'Acc' and not 'acc'
              -> (Acc bs -> Acc cs) 
              -> acc as 
              -> PreAcc acc cs
  Acond       :: (Arrays as)
              => PreExp acc Bool
              -> acc as
              -> acc as
              -> PreAcc acc as
  FstArray    :: (Shape sh1, Shape sh2, Elt e1, Elt e2)
              => acc (Array sh1 e1, Array sh2 e2)
              -> PreAcc acc (Array sh1 e1)
  SndArray    :: (Shape sh1, Shape sh2, Elt e1, Elt e2)
              => acc (Array sh1 e1, Array sh2 e2)
              -> PreAcc acc (Array sh2 e2)
  PairArrays  :: (Shape sh1, Shape sh2, Elt e1, Elt e2)
              => acc (Array sh1 e1)
              -> acc (Array sh2 e2)
              -> PreAcc acc (Array sh1 e1, Array sh2 e2)

  Use         :: (Shape sh, Elt e)
              => Array sh e -> PreAcc acc (Array sh e)
  Unit        :: Elt e
              => PreExp acc e 
              -> PreAcc acc (Scalar e)
  Generate    :: (Shape sh, Elt e)
              => PreExp acc sh
              -> (Exp sh -> PreExp acc e)
              -> PreAcc acc (Array sh e)
  Reshape     :: (Shape sh, Shape sh', Elt e)
              => PreExp acc sh
              -> acc (Array sh' e)
              -> PreAcc acc (Array sh e)
  Replicate   :: (Slice slix, Elt e,
                  Typeable (SliceShape slix), Typeable (FullShape slix))
                  -- the Typeable constraints shouldn't be necessary as they are implied by 
                  -- 'SliceIx slix' — unfortunately, the (old) type checker doesn't grok that
              => PreExp acc slix
              -> acc (Array (SliceShape slix)    e)
              -> PreAcc acc (Array (FullShape slix) e)
  Index       :: (Slice slix, Elt e, 
                  Typeable (SliceShape slix), Typeable (FullShape slix))
                  -- the Typeable constraints shouldn't be necessary as they are implied by 
                  -- 'SliceIx slix' — unfortunately, the (old) type checker doesn't grok that
              => acc (Array (FullShape slix) e)
              -> PreExp acc slix
              -> PreAcc acc (Array (SliceShape slix) e)
  Map         :: (Shape sh, Elt e, Elt e')
              => (Exp e -> PreExp acc e') 
              -> acc (Array sh e)
              -> PreAcc acc (Array sh e')
  ZipWith     :: (Shape sh, Elt e1, Elt e2, Elt e3)
              => (Exp e1 -> Exp e2 -> PreExp acc e3) 
              -> acc (Array sh e1)
              -> acc (Array sh e2)
              -> PreAcc acc (Array sh e3)
  Fold        :: (Shape sh, Elt e)
              => (Exp e -> Exp e -> PreExp acc e)
              -> PreExp acc e
              -> acc (Array (sh:.Int) e)
              -> PreAcc acc (Array sh e)
  Fold1       :: (Shape sh, Elt e)
              => (Exp e -> Exp e -> PreExp acc e)
              -> acc (Array (sh:.Int) e)
              -> PreAcc acc (Array sh e)
  FoldSeg     :: (Shape sh, Elt e)
              => (Exp e -> Exp e -> PreExp acc e)
              -> PreExp acc e
              -> acc (Array (sh:.Int) e)
              -> acc Segments
              -> PreAcc acc (Array (sh:.Int) e)
  Fold1Seg    :: (Shape sh, Elt e)
              => (Exp e -> Exp e -> PreExp acc e)
              -> acc (Array (sh:.Int) e)
              -> acc Segments
              -> PreAcc acc (Array (sh:.Int) e)
  Scanl       :: Elt e
              => (Exp e -> Exp e -> PreExp acc e)
              -> PreExp acc e
              -> acc (Vector e)
              -> PreAcc acc (Vector e)
  Scanl'      :: Elt e
              => (Exp e -> Exp e -> PreExp acc e)
              -> PreExp acc e
              -> acc (Vector e)
              -> PreAcc acc (Vector e, Scalar e)
  Scanl1      :: Elt e
              => (Exp e -> Exp e -> PreExp acc e)
              -> acc (Vector e)
              -> PreAcc acc (Vector e)
  Scanr       :: Elt e
              => (Exp e -> Exp e -> PreExp acc e)
              -> PreExp acc e
              -> acc (Vector e)
              -> PreAcc acc (Vector e)
  Scanr'      :: Elt e
              => (Exp e -> Exp e -> PreExp acc e)
              -> PreExp acc e
              -> acc (Vector e)
              -> PreAcc acc (Vector e, Scalar e)
  Scanr1      :: Elt e
              => (Exp e -> Exp e -> PreExp acc e)
              -> acc (Vector e)
              -> PreAcc acc (Vector e)
  Permute     :: (Shape sh, Shape sh', Elt e)
              => (Exp e -> Exp e -> PreExp acc e)
              -> acc (Array sh' e)
              -> (Exp sh -> PreExp acc sh')
              -> acc (Array sh e)
              -> PreAcc acc (Array sh' e)
  Backpermute :: (Shape sh, Shape sh', Elt e)
              => PreExp acc sh'
              -> (Exp sh' -> PreExp acc sh)
              -> acc (Array sh e)
              -> PreAcc acc (Array sh' e)
  Stencil     :: (Shape sh, Elt a, Elt b, Stencil sh a stencil)
              => (stencil -> PreExp acc b)
              -> Boundary a
              -> acc (Array sh a)
              -> PreAcc acc (Array sh b)
  Stencil2    :: (Shape sh, Elt a, Elt b, Elt c,
                 Stencil sh a stencil1, Stencil sh b stencil2)
              => (stencil1 -> stencil2 -> PreExp acc c)
              -> Boundary a
              -> acc (Array sh a)
              -> Boundary b
              -> acc (Array sh b)
              -> PreAcc acc (Array sh c)

-- |Array-valued collective computations
--
newtype Acc a = Acc (PreAcc Acc a)

deriving instance Typeable1 Acc

-- |Conversion from HOAS to de Bruijn computation AST
-- -

-- |Convert a closed array expression to de Bruijn form while also incorporating sharing
-- information.
--
convertAcc :: Arrays arrs => Acc arrs -> AST.Acc arrs
convertAcc = convertOpenAcc EmptyLayout

-- |Convert a closed array expression to de Bruijn form while also incorporating sharing
-- information.
--
convertOpenAcc :: Arrays arrs => Layout aenv aenv -> Acc arrs -> AST.OpenAcc aenv arrs
convertOpenAcc alyt = convertSharingAcc alyt [] . recoverSharing

-- |Convert a unary function over array computations
--
convertAccFun1 :: forall a b. (Arrays a, Arrays b)
               => (Acc a -> Acc b) 
               -> AST.Afun (a -> b)
convertAccFun1 f = Alam (Abody openF)
  where
    a     = Atag 0
    alyt  = EmptyLayout 
            `PushLayout` 
            (ZeroIdx :: Idx ((), a) a)
    openF = convertOpenAcc alyt (f (Acc a))

-- |Convert an array expression with given array environment layout and sharing information into
-- de Bruijn form while recovering sharing at the same time (by introducing appropriate let
-- bindings).  The latter implements the third phase of sharing recovery.
--
-- The sharing environment 'env' keeps track of all currently bound sharing variables, keeping them
-- in reverse chronological order (outermost variable is at the end of the list)
--
convertSharingAcc :: forall a aenv. Arrays a
                  => Layout aenv aenv
                  -> [StableSharingAcc]
                  -> SharingAcc a
                  -> AST.OpenAcc aenv a
convertSharingAcc alyt env (VarSharing sa)
  | Just i <- findIndex (matchStableAcc sa) env 
  = AST.OpenAcc $ AST.Avar (prjIdx i alyt)
  | otherwise                                   
  = INTERNAL_ERROR(error) "convertSharingAcc (prjIdx)" err
  where
    err = "inconsistent valuation; sa = " ++ show (hashStableName sa) ++ "; env = " ++ show env
convertSharingAcc alyt env (LetSharing sa@(StableSharingAcc _ boundAcc) bodyAcc)
  = AST.OpenAcc
  $ let alyt' = incLayout alyt `PushLayout` ZeroIdx
    in
    AST.Let (convertSharingAcc alyt env boundAcc) (convertSharingAcc alyt' (sa:env) bodyAcc)
convertSharingAcc alyt env (AccSharing _ preAcc)
  = AST.OpenAcc
  $ (case preAcc of
      Atag i
        -> AST.Avar (prjIdx i alyt)
      Pipe afun1 afun2 acc
        -> let boundAcc = convertAccFun1 afun1 `AST.Apply` convertSharingAcc alyt env acc
               bodyAcc  = convertAccFun1 afun2 `AST.Apply` AST.OpenAcc (AST.Avar AST.ZeroIdx)
           in
           AST.Let (AST.OpenAcc boundAcc) (AST.OpenAcc bodyAcc)
      Acond b acc1 acc2
        -> AST.Acond (convertExp alyt env b) (convertSharingAcc alyt env acc1)
                     (convertSharingAcc alyt env acc2)
      FstArray acc
        -> AST.Let2 (convertSharingAcc alyt env acc) 
                    (AST.OpenAcc $ AST.Avar (AST.SuccIdx AST.ZeroIdx))
      SndArray acc
        -> AST.Let2 (convertSharingAcc alyt env acc) 
                    (AST.OpenAcc $ AST.Avar AST.ZeroIdx)
      PairArrays acc1 acc2
        -> AST.PairArrays (convertSharingAcc alyt env acc1)
                          (convertSharingAcc alyt env acc2)
      Use array
        -> AST.Use array
      Unit e
        -> AST.Unit (convertExp alyt env e)
      Generate sh f
        -> AST.Generate (convertExp alyt env sh) (convertFun1 alyt env f)
      Reshape e acc
        -> AST.Reshape (convertExp alyt env e) (convertSharingAcc alyt env acc)
      Replicate ix acc
        -> mkReplicate (convertExp alyt env ix) (convertSharingAcc alyt env acc)
      Index acc ix
        -> mkIndex (convertSharingAcc alyt env acc) (convertExp alyt env ix)
      Map f acc 
        -> AST.Map (convertFun1 alyt env f) (convertSharingAcc alyt env acc)
      ZipWith f acc1 acc2
        -> AST.ZipWith (convertFun2 alyt env f) 
                       (convertSharingAcc alyt env acc1)
                       (convertSharingAcc alyt env acc2)
      Fold f e acc
        -> AST.Fold (convertFun2 alyt env f) (convertExp alyt env e) 
                    (convertSharingAcc alyt env acc)
      Fold1 f acc
        -> AST.Fold1 (convertFun2 alyt env f) (convertSharingAcc alyt env acc)
      FoldSeg f e acc1 acc2
        -> AST.FoldSeg (convertFun2 alyt env f) (convertExp alyt env e) 
                       (convertSharingAcc alyt env acc1) (convertSharingAcc alyt env acc2)
      Fold1Seg f acc1 acc2
        -> AST.Fold1Seg (convertFun2 alyt env f)
                        (convertSharingAcc alyt env acc1)
                        (convertSharingAcc alyt env acc2)
      Scanl f e acc
        -> AST.Scanl (convertFun2 alyt env f) (convertExp alyt env e) 
                     (convertSharingAcc alyt env acc)
      Scanl' f e acc
        -> AST.Scanl' (convertFun2 alyt env f)
                      (convertExp alyt env e)
                      (convertSharingAcc alyt env acc)
      Scanl1 f acc
        -> AST.Scanl1 (convertFun2 alyt env f) (convertSharingAcc alyt env acc)
      Scanr f e acc
        -> AST.Scanr (convertFun2 alyt env f) (convertExp alyt env e)
                     (convertSharingAcc alyt env acc)
      Scanr' f e acc
        -> AST.Scanr' (convertFun2 alyt env f)
                      (convertExp alyt env e)
                      (convertSharingAcc alyt env acc)
      Scanr1 f acc
        -> AST.Scanr1 (convertFun2 alyt env f) (convertSharingAcc alyt env acc)
      Permute f dftAcc perm acc
        -> AST.Permute (convertFun2 alyt env f) 
                       (convertSharingAcc alyt env dftAcc)
                       (convertFun1 alyt env perm) 
                       (convertSharingAcc alyt env acc)
      Backpermute newDim perm acc
        -> AST.Backpermute (convertExp alyt env newDim)
                           (convertFun1 alyt env perm) 
                           (convertSharingAcc alyt env acc)
      Stencil stencil boundary acc
        -> AST.Stencil (convertStencilFun acc alyt env stencil) 
                       (convertBoundary boundary) 
                       (convertSharingAcc alyt env acc)
      Stencil2 stencil bndy1 acc1 bndy2 acc2
        -> AST.Stencil2 (convertStencilFun2 acc1 acc2 alyt env stencil) 
                        (convertBoundary bndy1) 
                        (convertSharingAcc alyt env acc1)
                        (convertBoundary bndy2) 
                        (convertSharingAcc alyt env acc2)
    :: AST.PreOpenAcc AST.OpenAcc aenv a)

-- |Convert a boundary condition
--
convertBoundary :: Elt e => Boundary e -> Boundary (EltRepr e)
convertBoundary Clamp        = Clamp
convertBoundary Mirror       = Mirror
convertBoundary Wrap         = Wrap
convertBoundary (Constant e) = Constant (fromElt e)


-- Sharing recovery
-- ----------------

-- Sharing recovery proceeds in two phases:
--
-- /Phase One: build the occurence map/
--
-- This is a top-down traversal of the AST that computes a map from AST nodes to the number of
-- occurences of that AST node in the overall Accelerate program.  An occurrences count of two or
-- more indicates sharing.
--
-- IMPORTANT: To avoid unfolding the sharing, we do not descent into subtrees that we have
--   previously encountered.  Hence, the complexity is proprtional to the number of nodes in the
--   tree /with/ sharing.  Consequently, the occurence count is that in the tree with sharing
--   as well.
--
-- During computation of the occurences, the tree is annotated with stable names on every node
-- using 'AccSharing' constructors and all but the first occurence of shared subtrees are pruned
-- using 'VarSharing' constructors (see 'SharingAcc' below).  This phase is impure as it is based
-- on stable names.
--
-- We use a hash table (instead of 'Data.Map') as computing stable names forces us to live in IO
-- anyway.  Once, the computation of occurence counts is complete, we freeze the hash table into
-- a 'Data.Map'.
--
-- (Implemented by 'makeOccMap'.)
--
-- /Phase Two: determine scopes and inject sharing information/
--
-- This is a bottom-up traversal that determines the scope for every binding to be introduced
-- to share a subterm.  It uses the occurence map to determine, for every shared subtree, the
-- lowest AST node at which the binding for that shared subtree can be placed (using a 'LetSharing'
-- constructor)— it's the meet of all the shared subtree occurences.
--
-- The second phase is also replacing the first occurence of each shared subtree with a
-- 'VarSharing' node and floats the shared subtree up to its binding point.
--
--  (Implemented by 'determineScopes'.)

-- Opaque stable name for an array computation — used to key the occurence map.
--
data StableAccName where
  StableAccName :: Typeable arrs => StableName (Acc arrs) -> StableAccName

instance Show StableAccName where
  show (StableAccName sn) = show $ hashStableName sn

instance Eq StableAccName where
  StableAccName sn1 == StableAccName sn2
    | Just sn1' <- gcast sn1 = sn1' == sn2
    | otherwise              = False

makeStableAcc :: Acc arrs -> IO (StableName (Acc arrs))
makeStableAcc acc = acc `seq` makeStableName acc

-- Interleave sharing annotations into an array computation AST.  Subtrees can be marked as being
-- represented by variable (binding a shared subtree) using 'VarSharing' and as being prefixed by
-- a let binding (for a shared subtree) using 'LetSharing'.
--
data SharingAcc arrs where
  VarSharing :: Arrays arrs => StableName (Acc arrs)                           -> SharingAcc arrs
  LetSharing ::                StableSharingAcc -> SharingAcc arrs             -> SharingAcc arrs
  AccSharing :: Arrays arrs => StableName (Acc arrs) -> PreAcc SharingAcc arrs -> SharingAcc arrs

-- Stable name for an array computation associated with its sharing-annotated version.
--
data StableSharingAcc where
  StableSharingAcc :: (Typeable arrs, Arrays arrs) 
                   => StableName (Acc arrs) -> SharingAcc arrs -> StableSharingAcc

instance Show StableSharingAcc where
  show (StableSharingAcc sn _) = show $ hashStableName sn

instance Eq StableSharingAcc where
  StableSharingAcc sn1 _ == StableSharingAcc sn2 _
    | Just sn1' <- gcast sn1 = sn1' == sn2
    | otherwise              = False

-- Test whether the given stable names matches an array computation with sharing.
--
matchStableAcc :: Typeable arrs => StableName (Acc arrs) -> StableSharingAcc -> Bool
matchStableAcc sn1 (StableSharingAcc sn2 _)
  | Just sn1' <- gcast sn1 = sn1' == sn2
  | otherwise              = False

-- Hash table keyed on the stable names of array computations.
--    
type AccHashTable v = Hash.HashTable StableAccName v

-- Mutable version of the occurrence map, which associates each AST node with an occurence count.
--
type OccMapHash = AccHashTable Int

-- Create a new hash table keyed by array computations.
--
newAccHashTable :: IO (AccHashTable v)
newAccHashTable = Hash.new (==) hashStableAcc
  where
    hashStableAcc (StableAccName sn) = fromIntegral (hashStableName sn)

-- Immutable version of the occurence map.  We use the 'StableName' hash to index an 'IntMap' and
-- disambiguate 'StableName's with identical hashes explicitly, storing them in a list in the
-- 'IntMap'.
--
type OccMap = IntMap.IntMap [(StableAccName, Int)]

-- Turn a mutable into an immutable occurence map.
--
freezeOccMap :: OccMapHash -> IO OccMap
freezeOccMap oc
  = do
      kvs <- Hash.toList oc
      return . IntMap.fromList . map (\kvs -> (key (head kvs), kvs)). groupBy sameKey $ kvs
  where
    key (StableAccName sn, _) = hashStableName sn
    sameKey kv1 kv2           = key kv1 == key kv2

-- Look up the occurence map keyed by array computations using a stable name.  If a the key does
-- not exist in the map, return an occurence count of '1'.
--
lookupWithAccName :: OccMap -> StableAccName -> Int
lookupWithAccName oc sa@(StableAccName sn) 
  = fromMaybe 1 $ IntMap.lookup (hashStableName sn) oc >>= Prelude.lookup sa
    
-- Look up the occurence map keyed by array computations using a sharing array computation.  If an
-- the key does not exist in the map, return an occurence count of '1'.
--
lookupWithSharingAcc :: OccMap -> StableSharingAcc -> Int
lookupWithSharingAcc oc (StableSharingAcc sn _) = lookupWithAccName oc (StableAccName sn)

-- Compute the occurence map, marks all nodes with stable names, and drop repeated occurences
-- of shared subtrees (Phase One).
--
-- Note [Traversing functions and side effects]
-- ~~~~~~~~~~~~~~~~~~~~~~~~~~~~~~~~~~~~~~~~~~~~
-- We need to descent into function bodies to build the 'OccMap' with all occurences in the
-- function bodies.  Due to the side effects in the construction of the occurence map and, more
-- importantly, the dependence of the second phase on /global/ occurence information, we may not
-- delay the body traversals by putting them under a lambda.  Hence, we apply the each function, to
-- traverse its body and use a /dummy abstraction/ of the result.
--
-- For example, given a function 'f', we traverse 'f (Tag 0)', which yields a transformed body 'e'.
-- As the result of the traversal of the overall function, we use 'const e'.  Hence, it is crucial
-- that the 'Tag' supplied during the initial traversal is already the one required by the HOAS to
-- de Bruijn conversion in 'convertSharingAcc' — any subsequent application of 'const e' will only
-- yield 'e' with the embedded 'Tag 0' of the original application.
--
makeOccMap :: Typeable arrs => Acc arrs -> IO (SharingAcc arrs, OccMapHash)
makeOccMap rootAcc
  = do
      occMap <- newAccHashTable
      rootAcc' <- traverseAcc True (enterOcc occMap) rootAcc
      return (rootAcc', occMap)
  where
    -- Enter one AST node occurrence into an occurrence map.  Returns 'True' if this is a repeated
    -- occurence.
    --
    -- The first argument determines whether the 'OccMap' will be modified - see Note [Traversing
    -- functions and side effects].
    --
    enterOcc :: OccMapHash -> Bool -> StableAccName -> IO Bool
    enterOcc occMap updateMap sa 
      = do
          entry <- Hash.lookup occMap sa
          case entry of
            Nothing -> when updateMap (       Hash.insert occMap sa 1      ) >> return False
            Just n  -> when updateMap (void $ Hash.update occMap sa (n + 1)) >> return True
              where
                void = (>> return ())

    traverseAcc :: forall arrs. Typeable arrs
                => Bool -> (Bool -> StableAccName -> IO Bool) -> Acc arrs -> IO (SharingAcc arrs)
    traverseAcc updateMap enter acc'@(Acc pacc)
      = do
            -- Compute stable name and enter it into the occurence map
          sn <- makeStableAcc acc'
          isRepeatedOccurence <- enter updateMap $ StableAccName sn
          
          traceLine (showPreAccOp pacc) $
            if isRepeatedOccurence 
              then "REPEATED occurence"
              else "first occurence (" ++ show (hashStableName sn) ++ ")"

            -- Reconstruct the computation in shared form
            --
            -- NB: This function can only be used in the case alternatives below; outside of the
            --     case we cannot discharge the 'Arrays arrs' constraint.
          let reconstruct :: Arrays arrs 
                          => IO (PreAcc SharingAcc arrs)
                          -> IO (SharingAcc arrs)
              reconstruct newAcc | isRepeatedOccurence = pure $ VarSharing sn
                                 | otherwise           = AccSharing sn <$> newAcc

          case pacc of
            Atag i                   -> reconstruct $ return (Atag i)
            Pipe afun1 afun2 acc     -> reconstruct $ travA (Pipe afun1 afun2) acc
            Acond e acc1 acc2        -> reconstruct $ do
                                          e'    <- traverseExp updateMap enter e
                                          acc1' <- traverseAcc updateMap enter acc1
                                          acc2' <- traverseAcc updateMap enter acc2
                                          return (Acond e' acc1' acc2')
            FstArray acc             -> reconstruct $ travA FstArray acc
            SndArray acc             -> reconstruct $ travA SndArray acc
            PairArrays acc1 acc2     -> reconstruct $ do
                                          acc1' <- traverseAcc updateMap enter acc1
                                          acc2' <- traverseAcc updateMap enter acc2
                                          return (PairArrays acc1' acc2')
            Use arr                  -> reconstruct $ return (Use arr)
            Unit e                   -> reconstruct $ do
                                          e' <- traverseExp updateMap enter e
                                          return (Unit e')
            Generate e f             -> reconstruct $ do
                                          e' <- traverseExp  updateMap enter e
                                          f' <- traverseFun1 updateMap enter f
                                          return (Generate e' f')
            Reshape e acc            -> reconstruct $ travEA Reshape e acc
            Replicate e acc          -> reconstruct $ travEA Replicate e acc
            Index acc e              -> reconstruct $ travEA (flip Index) e acc
            Map f acc                -> reconstruct $ do
                                          f'   <- traverseFun1 updateMap enter f
                                          acc' <- traverseAcc  updateMap enter acc
                                          return (Map f' acc')
            ZipWith f acc1 acc2      -> reconstruct $ travF2A2 ZipWith f acc1 acc2
            Fold f e acc             -> reconstruct $ travF2EA Fold f e acc
            Fold1 f acc              -> reconstruct $ travF2A Fold1 f acc
            FoldSeg f e acc1 acc2    -> reconstruct $ do
                                          f'    <- traverseFun2 updateMap enter f
                                          e'    <- traverseExp  updateMap enter e
                                          acc1' <- traverseAcc  updateMap enter acc1
                                          acc2' <- traverseAcc  updateMap enter acc2
                                          return (FoldSeg f' e' acc1' acc2')
            Fold1Seg f acc1 acc2     -> reconstruct $ travF2A2 Fold1Seg f acc1 acc2
            Scanl f e acc            -> reconstruct $ travF2EA Scanl f e acc
            Scanl' f e acc           -> reconstruct $ travF2EA Scanl' f e acc
            Scanl1 f acc             -> reconstruct $ travF2A Scanl1 f acc
            Scanr f e acc            -> reconstruct $ travF2EA Scanr f e acc
            Scanr' f e acc           -> reconstruct $ travF2EA Scanr' f e acc
            Scanr1 f acc             -> reconstruct $ travF2A Scanr1 f acc
            Permute c acc1 p acc2    -> reconstruct $ do
                                          c'    <- traverseFun2 updateMap enter c
                                          p'    <- traverseFun1 updateMap enter p
                                          acc1' <- traverseAcc  updateMap enter acc1
                                          acc2' <- traverseAcc  updateMap enter acc2
                                          return (Permute c' acc1' p' acc2')
            Backpermute e p acc      -> reconstruct $ do
                                          e'   <- traverseExp  updateMap enter e
                                          p'   <- traverseFun1 updateMap enter p
                                          acc' <- traverseAcc  updateMap enter acc
                                          return (Backpermute e' p' acc')
            Stencil s bnd acc        -> reconstruct $ do
                                          s'   <- traverseStencil1 acc updateMap enter s
                                          acc' <- traverseAcc  updateMap enter acc
                                          return (Stencil s' bnd acc')
            Stencil2 s bnd1 acc1 
                       bnd2 acc2     -> reconstruct $ do
                                          s'    <- traverseStencil2 acc1 acc2 updateMap enter s
                                          acc1' <- traverseAcc  updateMap enter acc1
                                          acc2' <- traverseAcc  updateMap enter acc2
                                          return (Stencil2 s' bnd1 acc1' bnd2 acc2')
      where
        travA :: Arrays arrs'
              => (SharingAcc arrs' -> PreAcc SharingAcc arrs) 
              -> Acc arrs' -> IO (PreAcc SharingAcc arrs)
        travA c acc
          = do
              acc' <- traverseAcc updateMap enter acc
              return $ c acc'

        travE :: Typeable b
              => (SharingExp b -> PreAcc SharingAcc arrs) 
              -> Exp b -> IO (PreAcc SharingAcc arrs)
        travE c exp
          = do
              exp' <- traverseExp updateMap enter exp
              return $ c exp'

        travEA :: (Typeable b, Arrays arrs')
               => (SharingExp b -> SharingAcc arrs' -> PreAcc SharingAcc arrs) 
               -> Exp b -> Acc arrs' -> IO (PreAcc SharingAcc arrs)
        travEA c exp acc
          = do
              exp' <- traverseExp updateMap enter exp
              acc' <- traverseAcc updateMap enter acc
              return $ c exp' acc'

        travF2A :: (Elt b, Elt c, Typeable d, Arrays arrs')
                => ((Exp b -> Exp c -> SharingExp d) -> SharingAcc arrs' -> PreAcc SharingAcc arrs) 
                -> (Exp b -> Exp c -> Exp d) -> Acc arrs' -> IO (PreAcc SharingAcc arrs)
        travF2A c fun acc
          = do
              fun' <- traverseFun2 updateMap enter fun
              acc' <- traverseAcc updateMap enter acc
              return $ c fun' acc'

        travF2EA :: (Elt b, Elt c, Typeable d, Typeable e, Arrays arrs')
                 => ((Exp b -> Exp c -> SharingExp d) -> SharingExp e
                       -> SharingAcc arrs' -> PreAcc SharingAcc arrs) 
                 -> (Exp b -> Exp c -> Exp d) -> Exp e -> Acc arrs' -> IO (PreAcc SharingAcc arrs)
        travF2EA c fun exp acc
          = do
              fun' <- traverseFun2 updateMap enter fun
              exp' <- traverseExp updateMap enter exp
              acc' <- traverseAcc updateMap enter acc
              return $ c fun' exp' acc'

        travF2A2 :: (Elt b, Elt c, Typeable d, Arrays arrs1, Arrays arrs2)
                 => ((Exp b -> Exp c -> SharingExp d) -> SharingAcc arrs1
                       -> SharingAcc arrs2 -> PreAcc SharingAcc arrs) 
                 -> (Exp b -> Exp c -> Exp d) -> Acc arrs1 -> Acc arrs2 
                 -> IO (PreAcc SharingAcc arrs)
        travF2A2 c fun acc1 acc2
          = do
              fun' <- traverseFun2 updateMap enter fun
              acc1' <- traverseAcc updateMap enter acc1
              acc2' <- traverseAcc updateMap enter acc2
              return $ c fun' acc1' acc2'

    traverseFun1 :: (Elt b, Typeable c) 
                  => Bool -> (Bool -> StableAccName -> IO Bool) -> (Exp b -> Exp c) 
                  -> IO (Exp b -> SharingExp c)
    traverseFun1 updateMap enter f
      = do
            -- see Note [Traversing functions and side effects]
          body <- traverseExp updateMap enter $ f (Tag 0)
          return $ const body

    traverseFun2 :: (Elt b, Elt c, Typeable d) 
                  => Bool -> (Bool -> StableAccName -> IO Bool) -> (Exp b -> Exp c -> Exp d) 
                  -> IO (Exp b -> Exp c -> SharingExp d)
    traverseFun2 updateMap enter f
      = do
            -- see Note [Traversing functions and side effects]
          body <- traverseExp updateMap enter $ f (Tag 1) (Tag 0)
          return $ \_ _ -> body

    traverseStencil1 :: forall sh b c stencil. (Stencil sh b stencil, Typeable c) 
                     => Acc (Array sh b){-dummy-}
                     -> Bool -> (Bool -> StableAccName -> IO Bool) -> (stencil -> Exp c) 
                     -> IO (stencil -> SharingExp c)
    traverseStencil1 _ updateMap enter stencilFun 
      = do
            -- see Note [Traversing functions and side effects]
          body <- traverseExp updateMap enter $ 
                    stencilFun (stencilPrj (undefined::sh) (undefined::b) (Tag 0))
          return $ const body
        
    traverseStencil2 :: forall sh b c d stencil1 stencil2. 
                        (Stencil sh b stencil1, Stencil sh c stencil2, Typeable d) 
                     => Acc (Array sh b){-dummy-}
                     -> Acc (Array sh c){-dummy-}
                     -> Bool -> (Bool -> StableAccName -> IO Bool) 
                     -> (stencil1 -> stencil2 -> Exp d) 
                     -> IO (stencil1 -> stencil2 -> SharingExp d)
    traverseStencil2 _ _ updateMap enter stencilFun 
      = do
            -- see Note [Traversing functions and side effects]
          body <- traverseExp updateMap enter $ 
                    stencilFun (stencilPrj (undefined::sh) (undefined::b) (Tag 1))
                               (stencilPrj (undefined::sh) (undefined::c) (Tag 0))
          return $ \_ _ -> body
        
    traverseExp :: Typeable a 
                => Bool -> (Bool -> StableAccName -> IO Bool) -> Exp a -> IO (SharingExp a)
    traverseExp updateMap enter exp  -- @(Exp pexp)
      = -- FIXME: recover sharing of scalar expressions as well
          case exp of
            Tag i           -> return $ Tag i
            Const c         -> return $ Const c
            Tuple tup       -> Tuple <$> travTup tup
            Prj i e         -> travE1 (Prj i) e
            IndexNil        -> return IndexNil
            IndexCons ix i  -> travE2 IndexCons ix i
            IndexHead i     -> travE1 IndexHead i
            IndexTail ix    -> travE1 IndexTail ix
            IndexAny        -> return $ IndexAny
            Cond e1 e2 e3   -> travE3 Cond e1 e2 e3
            PrimConst c     -> return $ PrimConst c
            PrimApp p e     -> travE1 (PrimApp p) e
            IndexScalar a e -> travAE IndexScalar a e
            Shape a         -> travA Shape a
            Size a          -> travA Size a
      where
        travE1 :: Typeable b => (SharingExp b -> SharingExp c) -> Exp b -> IO (SharingExp c)
        travE1 c e
          = do
              e' <- traverseExp updateMap enter e
              return $ c e'
      
        travE2 :: (Typeable b, Typeable c) 
               => (SharingExp b -> SharingExp c -> SharingExp d) -> Exp b -> Exp c 
               -> IO (SharingExp d)
        travE2 c e1 e2
          = do
              e1' <- traverseExp updateMap enter e1
              e2' <- traverseExp updateMap enter e2
              return $ c e1' e2'
      
        travE3 :: (Typeable b, Typeable c, Typeable d) 
               => (SharingExp b -> SharingExp c -> SharingExp d -> SharingExp e) 
               -> Exp b -> Exp c -> Exp d
               -> IO (SharingExp e)
        travE3 c e1 e2 e3
          = do
              e1' <- traverseExp updateMap enter e1
              e2' <- traverseExp updateMap enter e2
              e3' <- traverseExp updateMap enter e3
              return $ c e1' e2' e3'
      
        travA :: Typeable b => (SharingAcc b -> SharingExp c) -> Acc b -> IO (SharingExp c)
        travA c acc
          = do
              acc' <- traverseAcc updateMap enter acc
              return $ c acc'

        travAE :: (Typeable b, Typeable c) 
               => (SharingAcc b -> SharingExp c -> SharingExp d) -> Acc b -> Exp c 
               -> IO (SharingExp d)
        travAE c acc e
          = do
              acc' <- traverseAcc updateMap enter acc
              e' <- traverseExp updateMap enter e
              return $ c acc' e'

        travTup :: Tuple.Tuple (PreExp Acc) tup -> IO (Tuple.Tuple (PreExp SharingAcc) tup)
        travTup NilTup          = return NilTup
        travTup (SnocTup tup e) = pure SnocTup <*> travTup tup <*> traverseExp updateMap enter e

-- Type used to maintain how often each shared subterm occured.
--
--   Invariant: If one shared term 's' is itself a subterm of another shared term 't', then 's' 
--              must occur *after* 't' in the 'NodeCounts'.  Moreover, no shared term occur twice.
--
-- To ensure the invariant is preserved over merging node counts from sibling subterms, the
-- function '(+++)' must be used.
--
newtype NodeCounts = NodeCounts [(StableSharingAcc, Int)]
  deriving Show

-- Empty node counts
--
noNodeCounts :: NodeCounts
noNodeCounts = NodeCounts []

-- Singleton node counts
--
nodeCount :: (StableSharingAcc, Int) -> NodeCounts
nodeCount nc = NodeCounts [nc]

-- Combine node counts that belong to the same node.
--
-- * We assume that the node counts invariant —subterms follow their parents— holds for both
--   arguments and guarantee that it still holds for the result.
--
-- * This function has quadratic complexity.  This could be improved by labelling nodes with their
--   nesting depth, but doesn't seem worthwhile as the arguments are expected to be fairly short.
--   Change if profiling suggests that this function is a bottleneck.
--
(+++) :: NodeCounts -> NodeCounts -> NodeCounts
NodeCounts us +++ NodeCounts vs = NodeCounts $ merge us vs
  where
    merge []                         ys                         = ys
    merge xs                         []                         = xs
    merge xs@(x@(sa1, count1) : xs') ys@(y@(sa2, count2) : ys') 
      | sa1 == sa2                = (sa1 `pickNoneVar` sa2, count1 + count2) : merge xs' ys'
      | sa1 `notElem` map fst ys' = x : merge xs' ys
      | sa2 `notElem` map fst xs' = y : merge xs  ys'
      | otherwise                 = INTERNAL_ERROR(error) "(+++)" "Precondition violated"

    (StableSharingAcc _ (VarSharing _)) `pickNoneVar` sa2                                 = sa2
    sa1                                 `pickNoneVar` _sa2                                = sa1

-- Determine the scopes of all variables representing shared subterms (Phase Two) in a bottom-up
-- sweep.
--
-- Precondition: there are only 'VarSharing' and 'AccSharing' nodes in the argument.
--
determineScopes :: Typeable a => OccMap -> SharingAcc a -> SharingAcc a
determineScopes occMap rootAcc = fst $ scopesAcc rootAcc
  where
    scopesAcc :: forall arrs. SharingAcc arrs -> (SharingAcc arrs, NodeCounts)
    scopesAcc (LetSharing _ _)
      = INTERNAL_ERROR(error) "determineScopes: scopes" "unexpected 'LetSharing'"
    scopesAcc sharingAcc@(VarSharing sn)
      = (VarSharing sn, nodeCount (StableSharingAcc sn sharingAcc, 1))
    scopesAcc (AccSharing sn pacc)
      = case pacc of
          Atag i                  -> reconstruct (Atag i) noNodeCounts
          Pipe afun1 afun2 acc    -> travA (Pipe afun1 afun2) acc
            -- we are not traversing 'afun1' & 'afun2' — see Note [Pipe and sharing recovery]
          Acond e acc1 acc2       -> let
                                       (e'   , accCount1) = scopesExp e
                                       (acc1', accCount2) = scopesAcc acc1
                                       (acc2', accCount3) = scopesAcc acc2
                                     in
                                     reconstruct (Acond e' acc1' acc2')
                                                 (accCount1 +++ accCount2 +++ accCount3)
          FstArray acc            -> travA FstArray acc
          SndArray acc            -> travA SndArray acc
          PairArrays acc1 acc2    -> let
                                       (acc1', accCount1) = scopesAcc acc1
                                       (acc2', accCount2) = scopesAcc acc2
                                     in
                                     reconstruct (PairArrays acc1' acc2') (accCount1 +++ accCount2)
          Use arr                 -> reconstruct (Use arr) noNodeCounts
          Unit e                  -> let
                                       (e', accCount) = scopesExp e
                                     in
                                     reconstruct (Unit e') accCount
          Generate sh f           -> let
                                       (sh', accCount1) = scopesExp sh
                                       (f' , accCount2) = scopesFun1 f
                                     in
                                     reconstruct (Generate sh' f') (accCount1 +++ accCount2)
          Reshape sh acc          -> travEA Reshape sh acc
          Replicate n acc         -> travEA Replicate n acc
          Index acc i             -> travEA (flip Index) i acc
          Map f acc               -> let
                                       (f'  , accCount1) = scopesFun1 f
                                       (acc', accCount2) = scopesAcc  acc
                                     in
                                     reconstruct (Map f' acc') (accCount1 +++ accCount2)
          ZipWith f acc1 acc2     -> travF2A2 ZipWith f acc1 acc2
          Fold f z acc            -> travF2EA Fold f z acc
          Fold1 f acc             -> travF2A Fold1 f acc
          FoldSeg f z acc1 acc2   -> let
                                       (f'   , accCount1)  = scopesFun2 f
                                       (z'   , accCount2)  = scopesExp  z
                                       (acc1', accCount3)  = scopesAcc  acc1
                                       (acc2', accCount4)  = scopesAcc  acc2
                                     in
                                     reconstruct (FoldSeg f' z' acc1' acc2') 
                                       (accCount1 +++ accCount2 +++ accCount3 +++ accCount4)
          Fold1Seg f acc1 acc2    -> travF2A2 Fold1Seg f acc1 acc2
          Scanl f z acc           -> travF2EA Scanl f z acc
          Scanl' f z acc          -> travF2EA Scanl' f z acc
          Scanl1 f acc            -> travF2A Scanl1 f acc
          Scanr f z acc           -> travF2EA Scanr f z acc
          Scanr' f z acc          -> travF2EA Scanr' f z acc
          Scanr1 f acc            -> travF2A Scanr1 f acc
          Permute fc acc1 fp acc2 -> let
                                       (fc'  , accCount1) = scopesFun2 fc
                                       (acc1', accCount2) = scopesAcc  acc1
                                       (fp'  , accCount3) = scopesFun1 fp
                                       (acc2', accCount4) = scopesAcc  acc2
                                     in
                                     reconstruct (Permute fc' acc1' fp' acc2')
                                       (accCount1 +++ accCount2 +++ accCount3 +++ accCount4)
          Backpermute sh fp acc   -> let
                                       (sh' , accCount1) = scopesExp  sh
                                       (fp' , accCount2) = scopesFun1 fp
                                       (acc', accCount3) = scopesAcc  acc
                                     in
                                     reconstruct (Backpermute sh' fp' acc')
                                       (accCount1 +++ accCount2 +++ accCount3)
          Stencil st bnd acc      -> let
                                       (st' , accCount1) = scopesStencil1 acc st
                                       (acc', accCount2) = scopesAcc      acc
                                     in
                                     reconstruct (Stencil st' bnd acc') (accCount1 +++ accCount2)
          Stencil2 st bnd1 acc1 bnd2 acc2 
                                  -> let
                                       (st'  , accCount1) = scopesStencil2 acc1 acc2 st
                                       (acc1', accCount2) = scopesAcc acc1
                                       (acc2', accCount3) = scopesAcc acc2
                                     in
                                     reconstruct (Stencil2 st' bnd1 acc1' bnd2 acc2')
                                       (accCount1 +++ accCount2 +++ accCount3)
      where
        travEA :: Arrays arrs 
               => (SharingExp e -> SharingAcc arrs' -> PreAcc SharingAcc arrs) 
               -> SharingExp e
               -> SharingAcc arrs' 
               -> (SharingAcc arrs, NodeCounts)
        travEA c e acc = reconstruct (c e' acc') (accCount1 +++ accCount2)
          where
            (e'  , accCount1) = scopesExp e
            (acc', accCount2) = scopesAcc acc

        travF2A :: (Elt a, Elt b, Arrays arrs)
                => ((Exp a -> Exp b -> SharingExp c) -> SharingAcc arrs' -> PreAcc SharingAcc arrs) 
                -> (Exp a -> Exp b -> SharingExp c)
                -> SharingAcc arrs'
                -> (SharingAcc arrs, NodeCounts)
        travF2A c f acc = reconstruct (c f' acc') (accCount1 +++ accCount2)
          where
            (f'  , accCount1) = scopesFun2 f
            (acc', accCount2) = scopesAcc  acc              

        travF2EA :: (Elt a, Elt b, Arrays arrs)
                 => ((Exp a -> Exp b -> SharingExp c) -> SharingExp e 
                     -> SharingAcc arrs' -> PreAcc SharingAcc arrs) 
                 -> (Exp a -> Exp b -> SharingExp c)
                 -> SharingExp e 
                 -> SharingAcc arrs'
                 -> (SharingAcc arrs, NodeCounts)
        travF2EA c f e acc = reconstruct (c f' e' acc') (accCount1 +++ accCount2 +++ accCount3)
          where
            (f'  , accCount1) = scopesFun2 f
            (e'  , accCount2) = scopesExp  e
            (acc', accCount3) = scopesAcc  acc

        travF2A2 :: (Elt a, Elt b, Arrays arrs)
                 => ((Exp a -> Exp b -> SharingExp c) -> SharingAcc arrs1 
                     -> SharingAcc arrs2 -> PreAcc SharingAcc arrs) 
                 -> (Exp a -> Exp b -> SharingExp c)
                 -> SharingAcc arrs1 
                 -> SharingAcc arrs2 
                 -> (SharingAcc arrs, NodeCounts)
        travF2A2 c f acc1 acc2 = reconstruct (c f' acc1' acc2') 
                                             (accCount1 +++ accCount2 +++ accCount3)
          where
            (f'   , accCount1) = scopesFun2 f
            (acc1', accCount2) = scopesAcc  acc1
            (acc2', accCount3) = scopesAcc  acc2

        travA :: Arrays arrs 
              => (SharingAcc arrs' -> PreAcc SharingAcc arrs) 
              -> SharingAcc arrs' 
              -> (SharingAcc arrs, NodeCounts)
        travA c acc = reconstruct (c acc') accCount
          where
            (acc', accCount) = scopesAcc acc

          -- Occurence count of the currently processed node
        occCount = lookupWithAccName occMap (StableAccName sn)

        -- Reconstruct the current tree node.
        --
        -- * If the current node is being shared ('occCount > 1'), replace it by a 'VarSharing'
        --   node and float the shared subtree out wrapped in a 'NodeCounts' value.
        -- * If the current node is not shared, reconstruct it in place.
        --
        -- In either case, any completed 'NodeCounts' are injected as bindings using 'LetSharing'
        -- node.
        -- 
        reconstruct :: Arrays arrs 
                    => PreAcc SharingAcc arrs -> NodeCounts -> (SharingAcc arrs, NodeCounts)
        reconstruct newAcc subCount
          | occCount > 1 = ( VarSharing sn
                           , nodeCount (StableSharingAcc sn sharingAcc, 1) +++ newCount)
          | otherwise    = (sharingAcc, newCount)
          where
              -- Determine the bindings that need to be attached to the current node...
            (newCount, bindHere) = filterCompleted subCount

              -- ...and wrap them in 'LetSharing' constructors
            lets       = foldl (flip (.)) id . map LetSharing $ bindHere
            sharingAcc = lets $ AccSharing sn newAcc

        -- Extract nodes that have a complete node count (i.e., their node count is equal to the
        -- number of occurences of that node in the overall expression) => nodes with a completed
        -- node count should be let bound at the currently processed node.
        --
        filterCompleted :: NodeCounts -> (NodeCounts, [StableSharingAcc])
        filterCompleted (NodeCounts counts) 
          = let (counts', completed) = fc counts
            in (NodeCounts counts', completed)
          where
            fc []                             = ([], [])
            fc (sub@(sa, n):subs)
                -- current node is the binding point for the shared node 'sa'
              | occCount > 1 && occCount == n = (subs', sa:bindHere)
                -- not a binding point
              | otherwise                     = (sub:subs', bindHere)
              where
                occCount          = lookupWithSharingAcc occMap sa
                (subs', bindHere) = fc subs

    scopesExp :: forall arrs. SharingExp arrs -> (SharingExp arrs, NodeCounts)
    scopesExp pacc
      = case pacc of
          Tag i           -> (Tag i, noNodeCounts)
          Const c         -> (Const c, noNodeCounts)
          Tuple tup       -> let (tup', accCount) = travTup tup in (Tuple tup', accCount)
          Prj i e         -> travE1 (Prj i) e
          IndexNil        -> (IndexNil, noNodeCounts)
          IndexCons ix i  -> travE2 IndexCons ix i
          IndexHead i     -> travE1 IndexHead i
          IndexTail ix    -> travE1 IndexTail ix
          IndexAny        -> return (IndexAny, noNodeCounts)
          Cond e1 e2 e3   -> travE3 Cond e1 e2 e3
          PrimConst c     -> (PrimConst c, noNodeCounts)
          PrimApp p e     -> travE1 (PrimApp p) e
          IndexScalar a e -> travAE IndexScalar a e
          Shape a         -> travA Shape a
          Size a          -> travA Size a
     where
        travTup :: Tuple.Tuple (PreExp SharingAcc) tup 
                -> (Tuple.Tuple (PreExp SharingAcc) tup, NodeCounts)
        travTup NilTup          = (NilTup, noNodeCounts)
        travTup (SnocTup tup e) = let
                                    (tup', accCountT) = travTup tup
                                    (e'  , accCountE) = scopesExp e
                                  in
                                  (SnocTup tup' e', accCountT +++ accCountE)

        travE1 :: (SharingExp a -> SharingExp b) -> SharingExp a -> (SharingExp b, NodeCounts)
        travE1 c e = (c e', accCount)
          where
              (e', accCount) = scopesExp e

        travE2 :: (SharingExp a -> SharingExp b -> SharingExp c) -> SharingExp a -> SharingExp b 
               -> (SharingExp c, NodeCounts)
        travE2 c e1 e2 = (c e1' e2', accCount1 +++ accCount2)
          where
              (e1', accCount1) = scopesExp e1
              (e2', accCount2) = scopesExp e2

        travE3 :: (SharingExp a -> SharingExp b -> SharingExp c -> SharingExp d) 
               -> SharingExp a -> SharingExp b -> SharingExp c 
               -> (SharingExp d, NodeCounts)
        travE3 c e1 e2 e3 = (c e1' e2' e3', accCount1 +++ accCount2 +++ accCount3)
          where
              (e1', accCount1) = scopesExp e1
              (e2', accCount2) = scopesExp e2
              (e3', accCount3) = scopesExp e3

        travA :: (SharingAcc a -> SharingExp b) -> SharingAcc a -> (SharingExp b, NodeCounts)
        travA c acc = (c acc', accCount)
          where
              (acc', accCount) = scopesAcc acc

        travAE :: (SharingAcc a -> SharingExp b -> SharingExp c) -> SharingAcc a -> SharingExp b 
               -> (SharingExp c, NodeCounts)
        travAE c acc e = (c acc' e', accCountA +++ accCountE)
          where
              (acc', accCountA) = scopesAcc acc
              (e'  , accCountE) = scopesExp e
              
    -- The lambda bound variable is at this point already irrelevant; for details, see
    -- Note [Traversing functions and side effects]
    --
    scopesFun1 :: Elt e1 => (Exp e1 -> SharingExp e2) -> (Exp e1 -> SharingExp e2, NodeCounts)
    scopesFun1 f = (const body, counts)
      where
        (body, counts) = scopesExp (f undefined)

    -- The lambda bound variable is at this point already irrelevant; for details, see
    -- Note [Traversing functions and side effects]
    --
<<<<<<< HEAD
    scopesFun2 :: (Elt e1, Elt e2) 
               => (Exp e1 -> Exp e2 -> SharingExp e3) 
               -> (Exp e1 -> Exp e2 -> SharingExp e3, NodeCounts)
    scopesFun2 f = (\_ _ -> body, counts)
=======
    pruneSharedSubtreesAcc :: forall arrs. 
                              Maybe Int -> SharingAcc arrs -> IO (SharingAcc arrs, [StableAccName])
    pruneSharedSubtreesAcc _sharingFactor (VarSharing sn)
      -- sharing variable introduced by Phase One
      = do
          traceLine "Encountering Phase One variable during pruning" (show $ hashStableName sn)
          return $ (VarSharing sn, [StableAccName sn])
    pruneSharedSubtreesAcc sharingFactor (LetSharing sa@(StableSharingAcc sn boundAcc) bodyAcc)
      -- prune a let binding (both it's body and binding); might drop the binding altogether
      = do
          traceLine "Pruning below binding for" (show sa)
          let sa = StableAccName sn
          result@(bodyAcc', bodyUsed) <- pruneSharedSubtreesAcc sharingFactor bodyAcc
          -- Drop current binding if it is not used
          if sa `elem` bodyUsed
            then do
              -- prune the bound computation, resetting the sharing factor
              traceLine "<< Pruning shared computation" (show sa)
              (boundAcc', boundUsed) <- pruneSharedSubtreesAcc Nothing boundAcc
              traceLine ">> Completed pruning shared computation" (show sa)
              return (LetSharing (StableSharingAcc sn boundAcc') bodyAcc', 
                      filter (/= sa) bodyUsed ++ boundUsed)
            else do
              traceLine "Dropped binding" $ 
                (show sa ++ " where body uses " ++ show bodyUsed)
              return result
    -- pruneSharedSubtreesAcc Nothing acc@(AccSharing sn _)
    --   -- new root: establish the current sharing factor
    --   = do
    --     occCount <- lookupWithAccName occMap (StableAccName sn)
    --     pruneSharedSubtreesAcc (Just occCount) acc
    -- pruneSharedSubtreesAcc sf@(Just sharingFactor) (AccSharing sn pacc)
    pruneSharedSubtreesAcc sfIn (AccSharing sn pacc)
      -- prune tree node
      = do
          let sa = StableAccName sn
          occCount <- lookupWithAccName occMap sa
          -- FIXME: get rid of the sharing factor code (not needed anymore - REALLY???)
          -- if occCount > sharingFactor
          if occCount > 1 && isJust sfIn
            then do
              traceLine "Pruned" (show sa)
              return (VarSharing sn, [sa])
            else
              case pacc of
                Atag i                          -> return (AccSharing sn $ Atag i, [])
                Pipe afun1 afun2 acc            -> travA (Pipe afun1 afun2) acc
                Acond e acc1 acc2               -> do
                                                    (e', used1)    <- pruneSharedSubtreesExp sf e
                                                    (acc1', used2) <- pruneSharedSubtreesAcc sf acc1
                                                    (acc2', used3) <- pruneSharedSubtreesAcc sf acc2
                                                    return (AccSharing sn $ Acond e' acc1' acc2', used1 ++ used2 ++ used3)
                FstArray acc                    -> travA FstArray acc
                SndArray acc                    -> travA SndArray acc
                PairArrays acc1 acc2            -> do
                                                     (acc1', used1) <- pruneSharedSubtreesAcc sf acc1
                                                     (acc2', used2) <- pruneSharedSubtreesAcc sf acc2
                                                     return (AccSharing sn $ PairArrays acc1' acc2', used1 ++ used2)
                Use arr                         -> return (AccSharing sn $ Use arr, [])
                Unit e                          -> do
                                                     (e', used) <- pruneSharedSubtreesExp sf e
                                                     return (AccSharing sn $ Unit e', used)
                Generate sh f                   -> do
                                                     (sh', used1) <- pruneSharedSubtreesExp sf sh
                                                     (f' , used2) <- pruneSharedSubtreesFun1 sf f
                                                     return (AccSharing sn $ Generate sh' f',
                                                             used1 ++ used2)
                Reshape sh acc                  -> travEA Reshape sh acc
                Replicate n acc                 -> travEA Replicate n acc
                Index acc i                     -> travEA (flip Index) i acc
                Map f acc                       -> travF1A Map f acc
                ZipWith f acc1 acc2             -> travF2A2 ZipWith f acc1 acc2
                Fold f z acc                    -> travF2EA Fold f z acc
                Fold1 f acc                     -> travF2A Fold1 f acc
                FoldSeg f z acc1 acc2           -> travF2EA2 FoldSeg f z acc1 acc2
                Fold1Seg f acc1 acc2            -> travF2A2 Fold1Seg f acc1 acc2
                Scanl f z acc                   -> travF2EA Scanl f z acc
                Scanl' f z acc                  -> travF2EA Scanl' f z acc
                Scanl1 f acc                    -> travF2A Scanl1 f acc
                Scanr f z acc                   -> travF2EA Scanr f z acc
                Scanr' f z acc                  -> travF2EA Scanr' f z acc
                Scanr1 f acc                    -> travF2A Scanr1 f acc
                Permute fc acc1 fp acc2         
                  -> do
                       (fc'  , used1) <- pruneSharedSubtreesFun2 sf fc
                       (fp'  , used2) <- pruneSharedSubtreesFun1 sf fp
                       (acc1', used3) <- pruneSharedSubtreesAcc  sf acc1
                       (acc2', used4) <- pruneSharedSubtreesAcc  sf acc2
                       return (AccSharing sn $ Permute fc' acc1' fp' acc2', 
                               used1 ++ used2 ++ used3 ++ used4)
                Backpermute sh fp acc           -> do
                                                     (sh' , used1) <- pruneSharedSubtreesExp  sf sh
                                                     (fp' , used2) <- pruneSharedSubtreesFun1 sf fp
                                                     (acc', used3) <- pruneSharedSubtreesAcc  sf acc
                                                     return (AccSharing sn $ Backpermute sh' fp' acc',
                                                             used1 ++ used2 ++ used3)
                Stencil st bnd acc              
                  -> do
                       (st' , used1) <- pruneSharedSubtreesStencil1 acc sf st
                       (acc', used2) <- pruneSharedSubtreesAcc          sf acc
                       return (AccSharing sn $ Stencil st' bnd acc',
                               used1 ++ used2)
                Stencil2 st bnd1 acc1 bnd2 acc2
                  -> do
                       (st'  , used1) <- pruneSharedSubtreesStencil2 acc1 acc2 sf st
                       (acc1', used2) <- pruneSharedSubtreesAcc                sf acc1
                       (acc2', used3) <- pruneSharedSubtreesAcc                sf acc2
                       return (AccSharing sn $ Stencil2 st' bnd1 acc1' bnd2 acc2',
                               used1 ++ used2 ++ used3)
      where
        sf = Just 2
        
        travF1A :: Elt a
                => ((Exp a -> SharingExp b) -> SharingAcc c -> PreAcc SharingAcc arrs) 
                -> (Exp a -> SharingExp b) -> SharingAcc c -> IO (SharingAcc arrs, [StableAccName])
        travF1A c f acc
          = do
              (f'  , used1) <- pruneSharedSubtreesFun1 sf f
              (acc', used2) <- pruneSharedSubtreesAcc  sf acc
              return (AccSharing sn $ c f' acc', used1 ++ used2)
    
        travF2A :: (Elt a, Elt b)
                => ((Exp a -> Exp b -> SharingExp c) -> SharingAcc d -> PreAcc SharingAcc arrs) 
                -> (Exp a -> Exp b -> SharingExp c) -> SharingAcc d 
                -> IO (SharingAcc arrs, [StableAccName])
        travF2A c f acc
          = do
              (f'  , used1) <- pruneSharedSubtreesFun2 sf f
              (acc', used2) <- pruneSharedSubtreesAcc  sf acc
              return (AccSharing sn $ c f' acc', used1 ++ used2)
    
        travF2A2 :: (Elt a, Elt b)
                 => ((Exp a -> Exp b -> SharingExp c) -> SharingAcc d -> SharingAcc e 
                     -> PreAcc SharingAcc arrs) 
                 -> (Exp a -> Exp b -> SharingExp c) -> SharingAcc d -> SharingAcc e 
                 -> IO (SharingAcc arrs, [StableAccName])
        travF2A2 c f acc1 acc2
          = do
              (f'   , used1) <- pruneSharedSubtreesFun2 sf f
              (acc1', used2) <- pruneSharedSubtreesAcc  sf acc1
              (acc2', used3) <- pruneSharedSubtreesAcc  sf acc2
              return (AccSharing sn $ c f' acc1' acc2', used1 ++ used2 ++ used3)
    
        travF2EA :: (Elt a, Elt b)
                 => ((Exp a -> Exp b -> SharingExp c) -> SharingExp d -> SharingAcc e 
                     -> PreAcc SharingAcc arrs) 
                 -> (Exp a -> Exp b -> SharingExp c) -> SharingExp d -> SharingAcc e 
                 -> IO (SharingAcc arrs, [StableAccName])
        travF2EA c f e acc
          = do
              (f'  , used1) <- pruneSharedSubtreesFun2 sf f
              (e'  , used2) <- pruneSharedSubtreesExp  sf e
              (acc', used3) <- pruneSharedSubtreesAcc  sf acc
              return (AccSharing sn $ c f' e' acc', used1 ++ used2 ++ used3)
    
        travF2EA2 :: (Elt a, Elt b)
                  => ((Exp a -> Exp b -> SharingExp c) 
                      -> SharingExp d -> SharingAcc e -> SharingAcc f 
                      -> PreAcc SharingAcc arrs) 
                  -> (Exp a -> Exp b -> SharingExp c) -> SharingExp d -> SharingAcc e 
                      -> SharingAcc f 
                  -> IO (SharingAcc arrs, [StableAccName])
        travF2EA2 c f e acc1 acc2
          = do
              (f'   , used1) <- pruneSharedSubtreesFun2 sf f
              (e'   , used2) <- pruneSharedSubtreesExp  sf e
              (acc1', used3) <- pruneSharedSubtreesAcc  sf acc1
              (acc2', used4) <- pruneSharedSubtreesAcc  sf acc2
              return (AccSharing sn $ c f' e' acc1' acc2', used1 ++ used2 ++ used3 ++ used4)
    
        travEA :: (SharingExp d -> SharingAcc e -> PreAcc SharingAcc arrs) 
               -> SharingExp d -> SharingAcc e 
               -> IO (SharingAcc arrs, [StableAccName])
        travEA c e acc
          = do
              (e'  , used1) <- pruneSharedSubtreesExp sf e
              (acc', used2) <- pruneSharedSubtreesAcc sf acc
              return (AccSharing sn $ c e' acc', used1 ++ used2)
    
        travA :: (SharingAcc e -> PreAcc SharingAcc arrs) 
              -> SharingAcc e 
              -> IO (SharingAcc arrs, [StableAccName])
        travA c acc
          = do
              (acc', used) <- pruneSharedSubtreesAcc sf acc
              return (AccSharing sn $ c acc', used)
    
    pruneSharedSubtreesExp :: Maybe Int -> SharingExp a -> IO (SharingExp a, [StableAccName])
    pruneSharedSubtreesExp sf exp
      = case exp of 
          Tag i           -> return (Tag i, [])
          Const c         -> return (Const c, [])
          Tuple tup       -> do { (tup', used) <- travTup tup; return (Tuple tup', used) }
          Prj i e         -> travE1 (Prj i) e
          IndexNil        -> return (IndexNil, [])
          IndexCons ix i  -> travE2 IndexCons ix i
          IndexHead i     -> travE1 IndexHead i
          IndexTail ix    -> travE1 IndexTail ix
          IndexAny        -> return (IndexAny, [])
          Cond e1 e2 e3   -> travE3 Cond e1 e2 e3
          PrimConst c     -> return (PrimConst c, [])
          PrimApp p e     -> travE1 (PrimApp p) e
          IndexScalar a e -> travAE IndexScalar a e
          Shape a         -> travA Shape a
          Size a          -> travA Size a
>>>>>>> 8903ad13
      where
        (body, counts) = scopesExp (f undefined undefined)

    -- The lambda bound variable is at this point already irrelevant; for details, see
    -- Note [Traversing functions and side effects]
    --
    scopesStencil1 :: forall sh e1 e2 stencil. Stencil sh e1 stencil
                   => SharingAcc (Array sh e1){-dummy-}
                   -> (stencil -> SharingExp e2) 
                   -> (stencil -> SharingExp e2, NodeCounts)
    scopesStencil1 _ stencilFun = (const body, counts)
      where
        (body, counts) = scopesExp (stencilFun undefined)
          
    -- The lambda bound variable is at this point already irrelevant; for details, see
    -- Note [Traversing functions and side effects]
    --
    scopesStencil2 :: forall sh e1 e2 e3 stencil1 stencil2. 
                      (Stencil sh e1 stencil1, Stencil sh e2 stencil2)
                   => SharingAcc (Array sh e1){-dummy-}
                   -> SharingAcc (Array sh e2){-dummy-}
                   -> (stencil1 -> stencil2 -> SharingExp e3) 
                   -> (stencil1 -> stencil2 -> SharingExp e3, NodeCounts)
    scopesStencil2 _ _ stencilFun = (\_ _ -> body, counts)
      where
        (body, counts) = scopesExp (stencilFun undefined undefined)          
                  
-- |Recover sharing information and annotate the HOAS AST with variable and let binding
-- annotations.
--
-- NB: Strictly speaking, this function is not deterministic, as it uses stable pointers to
--     determine the sharing of subterms.  The stable pointer API does not guarantee its
--     completeness; i.e., it may miss some equalities, which implies that we may fail to discover
--     some sharing.  However, sharing does not affect the denotational meaning of an array
--     computation; hence, we do not compromise denotational correctness.
--
recoverSharing :: Typeable a => Acc a -> SharingAcc a
{-# NOINLINE recoverSharing #-}
recoverSharing acc 
  = let (acc', occMap) =   -- as we need to use stable pointers; it's safe as explained above
          unsafePerformIO $ do
            (acc', occMap) <- makeOccMap acc
 
            occMapList <- Hash.toList occMap
            traceChunk "OccMap" $
              show occMapList
 
            frozenOccMap <- freezeOccMap occMap
            return (acc', frozenOccMap)
     in 
    determineScopes occMap acc'


-- Embedded expressions of the surface language
-- --------------------------------------------

-- HOAS expressions mirror the constructors of `AST.OpenExp', but with the
-- `Tag' constructor instead of variables in the form of de Bruijn indices.
-- Moreover, HOAS expression use n-tuples and the type class 'Elt' to
-- constrain element types, whereas `AST.OpenExp' uses nested pairs and the 
-- GADT 'TupleType'.
--

-- |Scalar expressions to parametrise collective array operations, themselves parameterised over
-- the type of collective array operations.
--
data PreExp acc t where
    -- Needed for conversion to de Bruijn form
  Tag         :: Elt t
              => Int                           -> PreExp acc t
                 -- environment size at defining occurrence

    -- All the same constructors as 'AST.Exp'
  Const       :: Elt t 
              => t                                               -> PreExp acc t

  Tuple       :: (Elt t, IsTuple t)
              => Tuple.Tuple (PreExp acc) (TupleRepr t)          -> PreExp acc t
  Prj         :: (Elt t, IsTuple t)
              => TupleIdx (TupleRepr t) e     
              -> PreExp acc t                                    -> PreExp acc e
  IndexNil    ::                                                    PreExp acc Z
  IndexCons   :: (Slice sl, Elt a)
              => PreExp acc sl -> PreExp acc a                   -> PreExp acc (sl:.a)
  IndexHead   :: (Slice sl, Elt a)
              => PreExp acc (sl:.a)                              -> PreExp acc a
  IndexTail   :: (Slice sl, Elt a)
              => PreExp acc (sl:.a)                              -> PreExp acc sl
  IndexAny    :: Shape sh
              =>                                                    PreExp acc (Any sh)
  Cond        :: PreExp acc Bool -> PreExp acc t -> PreExp acc t -> PreExp acc t
  PrimConst   :: Elt t                       
              => PrimConst t                                     -> PreExp acc t
  PrimApp     :: (Elt a, Elt r)             
              => PrimFun (a -> r) -> PreExp acc a                -> PreExp acc r
  IndexScalar :: (Shape sh, Elt t)
              => acc (Array sh t) -> PreExp acc sh               -> PreExp acc t
  Shape       :: (Shape sh, Elt e)
              => acc (Array sh e)                                -> PreExp acc sh
  Size        :: (Shape sh, Elt e)
              => acc (Array sh e)                                -> PreExp acc Int

-- |Scalar expressions for plain array computations.
--
type Exp t = PreExp Acc t

-- |Scalar expressions for array computations with sharing annotations.
--
type SharingExp t = PreExp SharingAcc t

-- |Conversion from HOAS to de Bruijn expression AST
-- -

-- |Convert an open expression with given environment layouts.
--
convertOpenExp :: forall t env aenv. 
                  Layout env  env       -- scalar environment
               -> Layout aenv aenv      -- array environment
               -> [StableSharingAcc]    -- currently bound sharing variables
               -> SharingExp t          -- expression to be converted
               -> AST.OpenExp env aenv t
convertOpenExp lyt alyt env = cvt
  where
    cvt :: SharingExp t' -> AST.OpenExp env aenv t'
    cvt (Tag i)             = AST.Var (prjIdx i lyt)
    cvt (Const v)           = AST.Const (fromElt v)
    cvt (Tuple tup)         = AST.Tuple (convertTuple lyt alyt env tup)
    cvt (Prj idx e)         = AST.Prj idx (cvt e)
    cvt IndexNil            = AST.IndexNil
    cvt (IndexCons ix i)    = AST.IndexCons (cvt ix) (cvt i)
    cvt (IndexHead i)       = AST.IndexHead (cvt i)
    cvt (IndexTail ix)      = AST.IndexTail (cvt ix)
    cvt (IndexAny)          = AST.IndexAny
    cvt (Cond e1 e2 e3)     = AST.Cond (cvt e1) (cvt e2) (cvt e3)
    cvt (PrimConst c)       = AST.PrimConst c
    cvt (PrimApp p e)       = AST.PrimApp p (cvt e)
    cvt (IndexScalar a e)   = AST.IndexScalar (convertSharingAcc alyt env a) (cvt e)
    cvt (Shape a)           = AST.Shape (convertSharingAcc alyt env a)
    cvt (Size a)            = AST.Size (convertSharingAcc alyt env a)

-- |Convert a tuple expression
--
convertTuple :: Layout env env 
             -> Layout aenv aenv 
             -> [StableSharingAcc]                 -- currently bound sharing variables
             -> Tuple.Tuple (PreExp SharingAcc) t 
             -> Tuple.Tuple (AST.OpenExp env aenv) t
convertTuple _lyt _alyt _env NilTup           = NilTup
convertTuple lyt  alyt  env  (es `SnocTup` e) 
  = convertTuple lyt alyt env es `SnocTup` convertOpenExp lyt alyt env e

-- |Convert an expression closed wrt to scalar variables
--
convertExp :: Layout aenv aenv      -- array environment
           -> [StableSharingAcc]    -- currently bound sharing variables
           -> SharingExp t          -- expression to be converted
           -> AST.Exp aenv t
convertExp alyt env = convertOpenExp EmptyLayout alyt env

-- |Convert a unary functions
--
convertFun1 :: forall a b aenv. Elt a
            => Layout aenv aenv 
            -> [StableSharingAcc]               -- currently bound sharing variables
            -> (Exp a -> SharingExp b) 
            -> AST.Fun aenv (a -> b)
convertFun1 alyt env f = Lam (Body openF)
  where
    a     = Tag 0
    lyt   = EmptyLayout 
            `PushLayout` 
            (ZeroIdx :: Idx ((), EltRepr a) (EltRepr a))
    openF = convertOpenExp lyt alyt env (f a)

-- |Convert a binary functions
--
convertFun2 :: forall a b c aenv. (Elt a, Elt b) 
            => Layout aenv aenv 
            -> [StableSharingAcc]               -- currently bound sharing variables
            -> (Exp a -> Exp b -> SharingExp c) 
            -> AST.Fun aenv (a -> b -> c)
convertFun2 alyt env f = Lam (Lam (Body openF))
  where
    a     = Tag 1
    b     = Tag 0
    lyt   = EmptyLayout 
            `PushLayout`
            (SuccIdx ZeroIdx :: Idx (((), EltRepr a), EltRepr b) (EltRepr a))
            `PushLayout`
            (ZeroIdx         :: Idx (((), EltRepr a), EltRepr b) (EltRepr b))
    openF = convertOpenExp lyt alyt env (f a b)

-- Convert a unary stencil function
--
convertStencilFun :: forall sh a stencil b aenv. (Elt a, Stencil sh a stencil)
                  => SharingAcc (Array sh a)            -- just passed to fix the type variables
                  -> Layout aenv aenv 
                  -> [StableSharingAcc]                 -- currently bound sharing variables
                  -> (stencil -> SharingExp b)
                  -> AST.Fun aenv (StencilRepr sh stencil -> b)
convertStencilFun _ alyt env stencilFun = Lam (Body openStencilFun)
  where
    stencil = Tag 0 :: Exp (StencilRepr sh stencil)
    lyt     = EmptyLayout 
              `PushLayout` 
              (ZeroIdx :: Idx ((), EltRepr (StencilRepr sh stencil)) 
                              (EltRepr (StencilRepr sh stencil)))
    openStencilFun = convertOpenExp lyt alyt env $
                       stencilFun (stencilPrj (undefined::sh) (undefined::a) stencil)

-- Convert a binary stencil function
--
convertStencilFun2 :: forall sh a b stencil1 stencil2 c aenv. 
                      (Elt a, Stencil sh a stencil1,
                       Elt b, Stencil sh b stencil2)
                   => SharingAcc (Array sh a)           -- just passed to fix the type variables
                   -> SharingAcc (Array sh b)           -- just passed to fix the type variables
                   -> Layout aenv aenv 
                   -> [StableSharingAcc]                 -- currently bound sharing variables
                   -> (stencil1 -> stencil2 -> SharingExp c)
                   -> AST.Fun aenv (StencilRepr sh stencil1 ->
                                    StencilRepr sh stencil2 -> c)
convertStencilFun2 _ _ alyt env stencilFun = Lam (Lam (Body openStencilFun))
  where
    stencil1 = Tag 1 :: Exp (StencilRepr sh stencil1)
    stencil2 = Tag 0 :: Exp (StencilRepr sh stencil2)
    lyt     = EmptyLayout 
              `PushLayout` 
              (SuccIdx ZeroIdx :: Idx (((), EltRepr (StencilRepr sh stencil1)),
                                            EltRepr (StencilRepr sh stencil2)) 
                                       (EltRepr (StencilRepr sh stencil1)))
              `PushLayout` 
              (ZeroIdx         :: Idx (((), EltRepr (StencilRepr sh stencil1)),
                                            EltRepr (StencilRepr sh stencil2)) 
                                       (EltRepr (StencilRepr sh stencil2)))
    openStencilFun = convertOpenExp lyt alyt env $
                       stencilFun (stencilPrj (undefined::sh) (undefined::a) stencil1)
                                  (stencilPrj (undefined::sh) (undefined::b) stencil2)


-- Pretty printing
--

instance Arrays arrs => Show (Acc arrs) where
  show = show . convertAcc
  
instance Show (Exp a) where
  show = show . convertExp EmptyLayout [] . toSharingExp
    where
      toSharingExp :: Exp b -> SharingExp b
      toSharingExp (Tag i)             = Tag i
      toSharingExp (Const v)           = Const v
      toSharingExp (Tuple tup)         = Tuple (toSharingTup tup)
      toSharingExp (Prj idx e)         = Prj idx (toSharingExp e)
      toSharingExp IndexNil            = IndexNil
      toSharingExp (IndexCons ix i)    = IndexCons (toSharingExp ix) (toSharingExp i)
      toSharingExp (IndexHead ix)      = IndexHead (toSharingExp ix)
      toSharingExp (IndexTail ix)      = IndexTail (toSharingExp ix)
      toSharingExp (IndexAny)          = IndexAny
      toSharingExp (Cond e1 e2 e3)     = Cond (toSharingExp e1) (toSharingExp e2) (toSharingExp e3)
      toSharingExp (PrimConst c)       = PrimConst c
      toSharingExp (PrimApp p e)       = PrimApp p (toSharingExp e)
      toSharingExp (IndexScalar a e)   = IndexScalar (recoverSharing a) (toSharingExp e)
      toSharingExp (Shape a)           = Shape (recoverSharing a)
      toSharingExp (Size a)            = Size (recoverSharing a)

      toSharingTup :: Tuple.Tuple (PreExp Acc) tup -> Tuple.Tuple (PreExp SharingAcc) tup
      toSharingTup NilTup          = NilTup
      toSharingTup (SnocTup tup e) = SnocTup (toSharingTup tup) (toSharingExp e)

-- for debugging
showPreAccOp :: PreAcc acc arrs -> String
showPreAccOp (Atag _)             = "Atag"                   
showPreAccOp (Pipe _ _ _)         = "Pipe"
showPreAccOp (Acond _ _ _)        = "Acond"
showPreAccOp (FstArray _)         = "FstArray"
showPreAccOp (SndArray _)         = "SndArray"
showPreAccOp (PairArrays _ _)     = "PairArrays"
showPreAccOp (Use _)              = "Use"
showPreAccOp (Unit _)             = "Unit"
showPreAccOp (Generate _ _)       = "Generate"
showPreAccOp (Reshape _ _)        = "Reshape"
showPreAccOp (Replicate _ _)      = "Replicate"
showPreAccOp (Index _ _)          = "Index"
showPreAccOp (Map _ _)            = "Map"
showPreAccOp (ZipWith _ _ _)      = "ZipWith"
showPreAccOp (Fold _ _ _)         = "Fold"
showPreAccOp (Fold1 _ _)          = "Fold1"
showPreAccOp (FoldSeg _ _ _ _)    = "FoldSeg"
showPreAccOp (Fold1Seg _ _ _)     = "Fold1Seg"
showPreAccOp (Scanl _ _ _)        = "Scanl"
showPreAccOp (Scanl' _ _ _)       = "Scanl'"
showPreAccOp (Scanl1 _ _)         = "Scanl1"
showPreAccOp (Scanr _ _ _)        = "Scanr"
showPreAccOp (Scanr' _ _ _)       = "Scanr'"
showPreAccOp (Scanr1 _ _)         = "Scanr1"
showPreAccOp (Permute _ _ _ _)    = "Permute"
showPreAccOp (Backpermute _ _ _)  = "Backpermute"
showPreAccOp (Stencil _ _ _)      = "Stencil"
showPreAccOp (Stencil2 _ _ _ _ _) = "Stencil2"

showSharingAccOp :: SharingAcc arrs -> String
showSharingAccOp (VarSharing sn)    = "VAR " ++ show (hashStableName sn)
showSharingAccOp (LetSharing _ acc) = "LET " ++ showSharingAccOp acc
showSharingAccOp (AccSharing _ acc) = showPreAccOp acc


-- |Smart constructors to construct representation AST forms
-- ---------------------------------------------------------

mkIndex :: forall slix e aenv. (Slice slix, Elt e)
        => AST.OpenAcc                aenv (Array (FullShape slix) e)
        -> AST.Exp                    aenv slix
        -> AST.PreOpenAcc AST.OpenAcc aenv (Array (SliceShape slix) e)
mkIndex arr e
  = AST.Index (convertSliceIndex slix (sliceIndex slix)) arr e
  where
    slix = undefined :: slix

mkReplicate :: forall slix e aenv. (Slice slix, Elt e)
        => AST.Exp                    aenv slix
        -> AST.OpenAcc                aenv (Array (SliceShape slix) e)
        -> AST.PreOpenAcc AST.OpenAcc aenv (Array (FullShape slix) e)
mkReplicate e arr
  = AST.Replicate (convertSliceIndex slix (sliceIndex slix)) e arr
  where
    slix = undefined :: slix


-- |Smart constructors for stencil reification
-- -------------------------------------------

-- Stencil reification
--
-- In the AST representation, we turn the stencil type from nested tuples of Accelerate expressions
-- into an Accelerate expression whose type is a tuple nested in the same manner.  This enables us
-- to represent the stencil function as a unary function (which also only needs one de Bruijn
-- index). The various positions in the stencil are accessed via tuple indices (i.e., projections).

class (Elt (StencilRepr sh stencil), AST.Stencil sh a (StencilRepr sh stencil)) 
  => Stencil sh a stencil where
  type StencilRepr sh stencil :: *
  stencilPrj :: sh{-dummy-} -> a{-dummy-} -> Exp (StencilRepr sh stencil) -> stencil

-- DIM1
instance Elt e => Stencil DIM1 e (Exp e, Exp e, Exp e) where
  type StencilRepr DIM1 (Exp e, Exp e, Exp e) 
    = (e, e, e)
  stencilPrj _ _ s = (Prj tix2 s, 
                      Prj tix1 s, 
                      Prj tix0 s)
instance Elt e => Stencil DIM1 e (Exp e, Exp e, Exp e, Exp e, Exp e) where
  type StencilRepr DIM1 (Exp e, Exp e, Exp e, Exp e, Exp e)
    = (e, e, e, e, e)
  stencilPrj _ _ s = (Prj tix4 s, 
                      Prj tix3 s, 
                      Prj tix2 s, 
                      Prj tix1 s, 
                      Prj tix0 s)
instance Elt e => Stencil DIM1 e (Exp e, Exp e, Exp e, Exp e, Exp e, Exp e, Exp e) where
  type StencilRepr DIM1 (Exp e, Exp e, Exp e, Exp e, Exp e, Exp e, Exp e) 
    = (e, e, e, e, e, e, e)
  stencilPrj _ _ s = (Prj tix6 s, 
                      Prj tix5 s, 
                      Prj tix4 s, 
                      Prj tix3 s, 
                      Prj tix2 s, 
                      Prj tix1 s, 
                      Prj tix0 s)
instance Elt e => Stencil DIM1 e (Exp e, Exp e, Exp e, Exp e, Exp e, Exp e, Exp e, Exp e, Exp e) where
  type StencilRepr DIM1 (Exp e, Exp e, Exp e, Exp e, Exp e, Exp e, Exp e, Exp e, Exp e)
    = (e, e, e, e, e, e, e, e, e)
  stencilPrj _ _ s = (Prj tix8 s, 
                      Prj tix7 s, 
                      Prj tix6 s, 
                      Prj tix5 s, 
                      Prj tix4 s, 
                      Prj tix3 s, 
                      Prj tix2 s, 
                      Prj tix1 s, 
                      Prj tix0 s)

-- DIM(n+1)
instance (Stencil (sh:.Int) a row2, 
          Stencil (sh:.Int) a row1,
          Stencil (sh:.Int) a row0) => Stencil (sh:.Int:.Int) a (row2, row1, row0) where
  type StencilRepr (sh:.Int:.Int) (row2, row1, row0) 
    = (StencilRepr (sh:.Int) row2, StencilRepr (sh:.Int) row1, StencilRepr (sh:.Int) row0)
  stencilPrj _ a s = (stencilPrj (undefined::(sh:.Int)) a (Prj tix2 s), 
                      stencilPrj (undefined::(sh:.Int)) a (Prj tix1 s), 
                      stencilPrj (undefined::(sh:.Int)) a (Prj tix0 s))
instance (Stencil (sh:.Int) a row1,
          Stencil (sh:.Int) a row2,
          Stencil (sh:.Int) a row3,
          Stencil (sh:.Int) a row4,
          Stencil (sh:.Int) a row5) => Stencil (sh:.Int:.Int) a (row1, row2, row3, row4, row5) where
  type StencilRepr (sh:.Int:.Int) (row1, row2, row3, row4, row5) 
    = (StencilRepr (sh:.Int) row1, StencilRepr (sh:.Int) row2, StencilRepr (sh:.Int) row3,
       StencilRepr (sh:.Int) row4, StencilRepr (sh:.Int) row5)
  stencilPrj _ a s = (stencilPrj (undefined::(sh:.Int)) a (Prj tix4 s), 
                      stencilPrj (undefined::(sh:.Int)) a (Prj tix3 s), 
                      stencilPrj (undefined::(sh:.Int)) a (Prj tix2 s), 
                      stencilPrj (undefined::(sh:.Int)) a (Prj tix1 s), 
                      stencilPrj (undefined::(sh:.Int)) a (Prj tix0 s))
instance (Stencil (sh:.Int) a row1,
          Stencil (sh:.Int) a row2,
          Stencil (sh:.Int) a row3,
          Stencil (sh:.Int) a row4,
          Stencil (sh:.Int) a row5,
          Stencil (sh:.Int) a row6,
          Stencil (sh:.Int) a row7) 
  => Stencil (sh:.Int:.Int) a (row1, row2, row3, row4, row5, row6, row7) where
  type StencilRepr (sh:.Int:.Int) (row1, row2, row3, row4, row5, row6, row7) 
    = (StencilRepr (sh:.Int) row1, StencilRepr (sh:.Int) row2, StencilRepr (sh:.Int) row3,
       StencilRepr (sh:.Int) row4, StencilRepr (sh:.Int) row5, StencilRepr (sh:.Int) row6,
       StencilRepr (sh:.Int) row7)
  stencilPrj _ a s = (stencilPrj (undefined::(sh:.Int)) a (Prj tix6 s), 
                      stencilPrj (undefined::(sh:.Int)) a (Prj tix5 s), 
                      stencilPrj (undefined::(sh:.Int)) a (Prj tix4 s), 
                      stencilPrj (undefined::(sh:.Int)) a (Prj tix3 s), 
                      stencilPrj (undefined::(sh:.Int)) a (Prj tix2 s), 
                      stencilPrj (undefined::(sh:.Int)) a (Prj tix1 s), 
                      stencilPrj (undefined::(sh:.Int)) a (Prj tix0 s))
instance (Stencil (sh:.Int) a row1,
          Stencil (sh:.Int) a row2,
          Stencil (sh:.Int) a row3,
          Stencil (sh:.Int) a row4,
          Stencil (sh:.Int) a row5,
          Stencil (sh:.Int) a row6,
          Stencil (sh:.Int) a row7,
          Stencil (sh:.Int) a row8,
          Stencil (sh:.Int) a row9) 
  => Stencil (sh:.Int:.Int) a (row1, row2, row3, row4, row5, row6, row7, row8, row9) where
  type StencilRepr (sh:.Int:.Int) (row1, row2, row3, row4, row5, row6, row7, row8, row9) 
    = (StencilRepr (sh:.Int) row1, StencilRepr (sh:.Int) row2, StencilRepr (sh:.Int) row3,
       StencilRepr (sh:.Int) row4, StencilRepr (sh:.Int) row5, StencilRepr (sh:.Int) row6,
       StencilRepr (sh:.Int) row7, StencilRepr (sh:.Int) row8, StencilRepr (sh:.Int) row9)
  stencilPrj _ a s = (stencilPrj (undefined::(sh:.Int)) a (Prj tix8 s), 
                      stencilPrj (undefined::(sh:.Int)) a (Prj tix7 s), 
                      stencilPrj (undefined::(sh:.Int)) a (Prj tix6 s), 
                      stencilPrj (undefined::(sh:.Int)) a (Prj tix5 s), 
                      stencilPrj (undefined::(sh:.Int)) a (Prj tix4 s), 
                      stencilPrj (undefined::(sh:.Int)) a (Prj tix3 s), 
                      stencilPrj (undefined::(sh:.Int)) a (Prj tix2 s), 
                      stencilPrj (undefined::(sh:.Int)) a (Prj tix1 s), 
                      stencilPrj (undefined::(sh:.Int)) a (Prj tix0 s))
  
-- Auxiliary tuple index constants
--
tix0 :: Elt s => TupleIdx (t, s) s
tix0 = ZeroTupIdx
tix1 :: Elt s => TupleIdx ((t, s), s1) s
tix1 = SuccTupIdx tix0
tix2 :: Elt s => TupleIdx (((t, s), s1), s2) s
tix2 = SuccTupIdx tix1
tix3 :: Elt s => TupleIdx ((((t, s), s1), s2), s3) s
tix3 = SuccTupIdx tix2
tix4 :: Elt s => TupleIdx (((((t, s), s1), s2), s3), s4) s
tix4 = SuccTupIdx tix3
tix5 :: Elt s => TupleIdx ((((((t, s), s1), s2), s3), s4), s5) s
tix5 = SuccTupIdx tix4
tix6 :: Elt s => TupleIdx (((((((t, s), s1), s2), s3), s4), s5), s6) s
tix6 = SuccTupIdx tix5
tix7 :: Elt s => TupleIdx ((((((((t, s), s1), s2), s3), s4), s5), s6), s7) s
tix7 = SuccTupIdx tix6
tix8 :: Elt s => TupleIdx (((((((((t, s), s1), s2), s3), s4), s5), s6), s7), s8) s
tix8 = SuccTupIdx tix7

-- Pushes the 'Acc' constructor through a pair
--
unpair :: (Shape sh1, Shape sh2, Elt e1, Elt e2)
       => Acc (Array sh1 e1, Array sh2 e2) 
       -> (Acc (Array sh1 e1), Acc (Array sh2 e2))
unpair acc = (Acc $ FstArray acc, Acc $ SndArray acc)

-- Creates an 'Acc' pair from two separate 'Acc's.
--
pair :: (Shape sh1, Shape sh2, Elt e1, Elt e2)
     => Acc (Array sh1 e1)
     -> Acc (Array sh2 e2)
     -> Acc (Array sh1 e1, Array sh2 e2)
pair acc1 acc2 = Acc $ PairArrays acc1 acc2


-- Smart constructor for literals
-- 

-- |Constant scalar expression
--
constant :: Elt t => t -> Exp t
constant = Const

-- Smart constructor and destructors for tuples
--

tup2 :: (Elt a, Elt b) => (Exp a, Exp b) -> Exp (a, b)
tup2 (x1, x2) = Tuple (NilTup `SnocTup` x1 `SnocTup` x2)

tup3 :: (Elt a, Elt b, Elt c) => (Exp a, Exp b, Exp c) -> Exp (a, b, c)
tup3 (x1, x2, x3) = Tuple (NilTup `SnocTup` x1 `SnocTup` x2 `SnocTup` x3)

tup4 :: (Elt a, Elt b, Elt c, Elt d) 
     => (Exp a, Exp b, Exp c, Exp d) -> Exp (a, b, c, d)
tup4 (x1, x2, x3, x4) 
  = Tuple (NilTup `SnocTup` x1 `SnocTup` x2 `SnocTup` x3 `SnocTup` x4)

tup5 :: (Elt a, Elt b, Elt c, Elt d, Elt e) 
     => (Exp a, Exp b, Exp c, Exp d, Exp e) -> Exp (a, b, c, d, e)
tup5 (x1, x2, x3, x4, x5)
  = Tuple $
      NilTup `SnocTup` x1 `SnocTup` x2 `SnocTup` x3 `SnocTup` x4 `SnocTup` x5

tup6 :: (Elt a, Elt b, Elt c, Elt d, Elt e, Elt f)
     => (Exp a, Exp b, Exp c, Exp d, Exp e, Exp f) -> Exp (a, b, c, d, e, f)
tup6 (x1, x2, x3, x4, x5, x6)
  = Tuple $
      NilTup `SnocTup` x1 `SnocTup` x2 `SnocTup` x3 `SnocTup` x4 `SnocTup` x5 `SnocTup` x6

tup7 :: (Elt a, Elt b, Elt c, Elt d, Elt e, Elt f, Elt g)
     => (Exp a, Exp b, Exp c, Exp d, Exp e, Exp f, Exp g)
     -> Exp (a, b, c, d, e, f, g)
tup7 (x1, x2, x3, x4, x5, x6, x7)
  = Tuple $
      NilTup `SnocTup` x1 `SnocTup` x2 `SnocTup` x3
	     `SnocTup` x4 `SnocTup` x5 `SnocTup` x6 `SnocTup` x7

tup8 :: (Elt a, Elt b, Elt c, Elt d, Elt e, Elt f, Elt g, Elt h)
     => (Exp a, Exp b, Exp c, Exp d, Exp e, Exp f, Exp g, Exp h)
     -> Exp (a, b, c, d, e, f, g, h)
tup8 (x1, x2, x3, x4, x5, x6, x7, x8)
  = Tuple $
      NilTup `SnocTup` x1 `SnocTup` x2 `SnocTup` x3 `SnocTup` x4
	     `SnocTup` x5 `SnocTup` x6 `SnocTup` x7 `SnocTup` x8

tup9 :: (Elt a, Elt b, Elt c, Elt d, Elt e, Elt f, Elt g, Elt h, Elt i)
     => (Exp a, Exp b, Exp c, Exp d, Exp e, Exp f, Exp g, Exp h, Exp i)
     -> Exp (a, b, c, d, e, f, g, h, i)
tup9 (x1, x2, x3, x4, x5, x6, x7, x8, x9)
  = Tuple $
      NilTup `SnocTup` x1 `SnocTup` x2 `SnocTup` x3 `SnocTup` x4
	     `SnocTup` x5 `SnocTup` x6 `SnocTup` x7 `SnocTup` x8 `SnocTup` x9

untup2 :: (Elt a, Elt b) => Exp (a, b) -> (Exp a, Exp b)
untup2 e = (SuccTupIdx ZeroTupIdx `Prj` e, ZeroTupIdx `Prj` e)

untup3 :: (Elt a, Elt b, Elt c) => Exp (a, b, c) -> (Exp a, Exp b, Exp c)
untup3 e = (SuccTupIdx (SuccTupIdx ZeroTupIdx) `Prj` e, 
            SuccTupIdx ZeroTupIdx `Prj` e, 
            ZeroTupIdx `Prj` e)

untup4 :: (Elt a, Elt b, Elt c, Elt d) 
       => Exp (a, b, c, d) -> (Exp a, Exp b, Exp c, Exp d)
untup4 e = (SuccTupIdx (SuccTupIdx (SuccTupIdx ZeroTupIdx)) `Prj` e, 
            SuccTupIdx (SuccTupIdx ZeroTupIdx) `Prj` e, 
            SuccTupIdx ZeroTupIdx `Prj` e, 
            ZeroTupIdx `Prj` e)

untup5 :: (Elt a, Elt b, Elt c, Elt d, Elt e) 
       => Exp (a, b, c, d, e) -> (Exp a, Exp b, Exp c, Exp d, Exp e)
untup5 e = (SuccTupIdx (SuccTupIdx (SuccTupIdx (SuccTupIdx ZeroTupIdx))) 
            `Prj` e, 
            SuccTupIdx (SuccTupIdx (SuccTupIdx ZeroTupIdx)) `Prj` e, 
            SuccTupIdx (SuccTupIdx ZeroTupIdx) `Prj` e, 
            SuccTupIdx ZeroTupIdx `Prj` e, 
            ZeroTupIdx `Prj` e)

untup6 :: (Elt a, Elt b, Elt c, Elt d, Elt e, Elt f)
       => Exp (a, b, c, d, e, f) -> (Exp a, Exp b, Exp c, Exp d, Exp e, Exp f)
untup6 e = (SuccTupIdx (SuccTupIdx (SuccTupIdx (SuccTupIdx (SuccTupIdx ZeroTupIdx)))) `Prj` e,
            SuccTupIdx (SuccTupIdx (SuccTupIdx (SuccTupIdx ZeroTupIdx))) `Prj` e,
            SuccTupIdx (SuccTupIdx (SuccTupIdx ZeroTupIdx)) `Prj` e,
            SuccTupIdx (SuccTupIdx ZeroTupIdx) `Prj` e,
            SuccTupIdx ZeroTupIdx `Prj` e,
            ZeroTupIdx `Prj` e)

untup7 :: (Elt a, Elt b, Elt c, Elt d, Elt e, Elt f, Elt g)
       => Exp (a, b, c, d, e, f, g) -> (Exp a, Exp b, Exp c, Exp d, Exp e, Exp f, Exp g)
untup7 e = (SuccTupIdx (SuccTupIdx (SuccTupIdx (SuccTupIdx (SuccTupIdx (SuccTupIdx ZeroTupIdx))))) `Prj` e,
            SuccTupIdx (SuccTupIdx (SuccTupIdx (SuccTupIdx (SuccTupIdx ZeroTupIdx)))) `Prj` e,
            SuccTupIdx (SuccTupIdx (SuccTupIdx (SuccTupIdx ZeroTupIdx))) `Prj` e,
            SuccTupIdx (SuccTupIdx (SuccTupIdx ZeroTupIdx)) `Prj` e,
            SuccTupIdx (SuccTupIdx ZeroTupIdx) `Prj` e,
            SuccTupIdx ZeroTupIdx `Prj` e,
            ZeroTupIdx `Prj` e)

untup8 :: (Elt a, Elt b, Elt c, Elt d, Elt e, Elt f, Elt g, Elt h)
       => Exp (a, b, c, d, e, f, g, h) -> (Exp a, Exp b, Exp c, Exp d, Exp e, Exp f, Exp g, Exp h)
untup8 e = (SuccTupIdx (SuccTupIdx (SuccTupIdx (SuccTupIdx (SuccTupIdx (SuccTupIdx (SuccTupIdx ZeroTupIdx)))))) `Prj` e,
            SuccTupIdx (SuccTupIdx (SuccTupIdx (SuccTupIdx (SuccTupIdx (SuccTupIdx ZeroTupIdx))))) `Prj` e,
            SuccTupIdx (SuccTupIdx (SuccTupIdx (SuccTupIdx (SuccTupIdx ZeroTupIdx)))) `Prj` e,
            SuccTupIdx (SuccTupIdx (SuccTupIdx (SuccTupIdx ZeroTupIdx))) `Prj` e,
            SuccTupIdx (SuccTupIdx (SuccTupIdx ZeroTupIdx)) `Prj` e,
            SuccTupIdx (SuccTupIdx ZeroTupIdx) `Prj` e,
            SuccTupIdx ZeroTupIdx `Prj` e,
            ZeroTupIdx `Prj` e)

untup9 :: (Elt a, Elt b, Elt c, Elt d, Elt e, Elt f, Elt g, Elt h, Elt i)
       => Exp (a, b, c, d, e, f, g, h, i) -> (Exp a, Exp b, Exp c, Exp d, Exp e, Exp f, Exp g, Exp h, Exp i)
untup9 e = (SuccTupIdx (SuccTupIdx (SuccTupIdx (SuccTupIdx (SuccTupIdx (SuccTupIdx (SuccTupIdx (SuccTupIdx ZeroTupIdx))))))) `Prj` e,
            SuccTupIdx (SuccTupIdx (SuccTupIdx (SuccTupIdx (SuccTupIdx (SuccTupIdx (SuccTupIdx ZeroTupIdx)))))) `Prj` e,
            SuccTupIdx (SuccTupIdx (SuccTupIdx (SuccTupIdx (SuccTupIdx (SuccTupIdx ZeroTupIdx))))) `Prj` e,
            SuccTupIdx (SuccTupIdx (SuccTupIdx (SuccTupIdx (SuccTupIdx ZeroTupIdx)))) `Prj` e,
            SuccTupIdx (SuccTupIdx (SuccTupIdx (SuccTupIdx ZeroTupIdx))) `Prj` e,
            SuccTupIdx (SuccTupIdx (SuccTupIdx ZeroTupIdx)) `Prj` e,
            SuccTupIdx (SuccTupIdx ZeroTupIdx) `Prj` e,
            SuccTupIdx ZeroTupIdx `Prj` e,
            ZeroTupIdx `Prj` e)

-- Smart constructor for constants
-- 

mkMinBound :: (Elt t, IsBounded t) => Exp t
mkMinBound = PrimConst (PrimMinBound boundedType)

mkMaxBound :: (Elt t, IsBounded t) => Exp t
mkMaxBound = PrimConst (PrimMaxBound boundedType)

mkPi :: (Elt r, IsFloating r) => Exp r
mkPi = PrimConst (PrimPi floatingType)


-- Smart constructors for primitive applications
--

-- Operators from Floating

mkSin :: (Elt t, IsFloating t) => Exp t -> Exp t
mkSin x = PrimSin floatingType `PrimApp` x

mkCos :: (Elt t, IsFloating t) => Exp t -> Exp t
mkCos x = PrimCos floatingType `PrimApp` x

mkTan :: (Elt t, IsFloating t) => Exp t -> Exp t
mkTan x = PrimTan floatingType `PrimApp` x

mkAsin :: (Elt t, IsFloating t) => Exp t -> Exp t
mkAsin x = PrimAsin floatingType `PrimApp` x

mkAcos :: (Elt t, IsFloating t) => Exp t -> Exp t
mkAcos x = PrimAcos floatingType `PrimApp` x

mkAtan :: (Elt t, IsFloating t) => Exp t -> Exp t
mkAtan x = PrimAtan floatingType `PrimApp` x

mkAsinh :: (Elt t, IsFloating t) => Exp t -> Exp t
mkAsinh x = PrimAsinh floatingType `PrimApp` x

mkAcosh :: (Elt t, IsFloating t) => Exp t -> Exp t
mkAcosh x = PrimAcosh floatingType `PrimApp` x

mkAtanh :: (Elt t, IsFloating t) => Exp t -> Exp t
mkAtanh x = PrimAtanh floatingType `PrimApp` x

mkExpFloating :: (Elt t, IsFloating t) => Exp t -> Exp t
mkExpFloating x = PrimExpFloating floatingType `PrimApp` x

mkSqrt :: (Elt t, IsFloating t) => Exp t -> Exp t
mkSqrt x = PrimSqrt floatingType `PrimApp` x

mkLog :: (Elt t, IsFloating t) => Exp t -> Exp t
mkLog x = PrimLog floatingType `PrimApp` x

mkFPow :: (Elt t, IsFloating t) => Exp t -> Exp t -> Exp t
mkFPow x y = PrimFPow floatingType `PrimApp` tup2 (x, y)

mkLogBase :: (Elt t, IsFloating t) => Exp t -> Exp t -> Exp t
mkLogBase x y = PrimLogBase floatingType `PrimApp` tup2 (x, y)

-- Operators from Num

mkAdd :: (Elt t, IsNum t) => Exp t -> Exp t -> Exp t
mkAdd x y = PrimAdd numType `PrimApp` tup2 (x, y)

mkSub :: (Elt t, IsNum t) => Exp t -> Exp t -> Exp t
mkSub x y = PrimSub numType `PrimApp` tup2 (x, y)

mkMul :: (Elt t, IsNum t) => Exp t -> Exp t -> Exp t
mkMul x y = PrimMul numType `PrimApp` tup2 (x, y)

mkNeg :: (Elt t, IsNum t) => Exp t -> Exp t
mkNeg x = PrimNeg numType `PrimApp` x

mkAbs :: (Elt t, IsNum t) => Exp t -> Exp t
mkAbs x = PrimAbs numType `PrimApp` x

mkSig :: (Elt t, IsNum t) => Exp t -> Exp t
mkSig x = PrimSig numType `PrimApp` x

-- Operators from Integral & Bits

mkQuot :: (Elt t, IsIntegral t) => Exp t -> Exp t -> Exp t
mkQuot x y = PrimQuot integralType `PrimApp` tup2 (x, y)

mkRem :: (Elt t, IsIntegral t) => Exp t -> Exp t -> Exp t
mkRem x y = PrimRem integralType `PrimApp` tup2 (x, y)

mkIDiv :: (Elt t, IsIntegral t) => Exp t -> Exp t -> Exp t
mkIDiv x y = PrimIDiv integralType `PrimApp` tup2 (x, y)

mkMod :: (Elt t, IsIntegral t) => Exp t -> Exp t -> Exp t
mkMod x y = PrimMod integralType `PrimApp` tup2 (x, y)

mkBAnd :: (Elt t, IsIntegral t) => Exp t -> Exp t -> Exp t
mkBAnd x y = PrimBAnd integralType `PrimApp` tup2 (x, y)

mkBOr :: (Elt t, IsIntegral t) => Exp t -> Exp t -> Exp t
mkBOr x y = PrimBOr integralType `PrimApp` tup2 (x, y)

mkBXor :: (Elt t, IsIntegral t) => Exp t -> Exp t -> Exp t
mkBXor x y = PrimBXor integralType `PrimApp` tup2 (x, y)

mkBNot :: (Elt t, IsIntegral t) => Exp t -> Exp t
mkBNot x = PrimBNot integralType `PrimApp` x

mkBShiftL :: (Elt t, IsIntegral t) => Exp t -> Exp Int -> Exp t
mkBShiftL x i = PrimBShiftL integralType `PrimApp` tup2 (x, i)

mkBShiftR :: (Elt t, IsIntegral t) => Exp t -> Exp Int -> Exp t
mkBShiftR x i = PrimBShiftR integralType `PrimApp` tup2 (x, i)

mkBRotateL :: (Elt t, IsIntegral t) => Exp t -> Exp Int -> Exp t
mkBRotateL x i = PrimBRotateL integralType `PrimApp` tup2 (x, i)

mkBRotateR :: (Elt t, IsIntegral t) => Exp t -> Exp Int -> Exp t
mkBRotateR x i = PrimBRotateR integralType `PrimApp` tup2 (x, i)

-- Operators from Fractional

mkFDiv :: (Elt t, IsFloating t) => Exp t -> Exp t -> Exp t
mkFDiv x y = PrimFDiv floatingType `PrimApp` tup2 (x, y)

mkRecip :: (Elt t, IsFloating t) => Exp t -> Exp t
mkRecip x = PrimRecip floatingType `PrimApp` x

-- Operators from RealFrac

mkTruncate :: (Elt a, Elt b, IsFloating a, IsIntegral b) => Exp a -> Exp b
mkTruncate x = PrimTruncate floatingType integralType `PrimApp` x

mkRound :: (Elt a, Elt b, IsFloating a, IsIntegral b) => Exp a -> Exp b
mkRound x = PrimRound floatingType integralType `PrimApp` x

mkFloor :: (Elt a, Elt b, IsFloating a, IsIntegral b) => Exp a -> Exp b
mkFloor x = PrimFloor floatingType integralType `PrimApp` x

mkCeiling :: (Elt a, Elt b, IsFloating a, IsIntegral b) => Exp a -> Exp b
mkCeiling x = PrimCeiling floatingType integralType `PrimApp` x

-- Operators from RealFloat

mkAtan2 :: (Elt t, IsFloating t) => Exp t -> Exp t -> Exp t
mkAtan2 x y = PrimAtan2 floatingType `PrimApp` tup2 (x, y)

-- FIXME: add missing operations from Floating, RealFrac & RealFloat

-- Relational and equality operators

mkLt :: (Elt t, IsScalar t) => Exp t -> Exp t -> Exp Bool
mkLt x y = PrimLt scalarType `PrimApp` tup2 (x, y)

mkGt :: (Elt t, IsScalar t) => Exp t -> Exp t -> Exp Bool
mkGt x y = PrimGt scalarType `PrimApp` tup2 (x, y)

mkLtEq :: (Elt t, IsScalar t) => Exp t -> Exp t -> Exp Bool
mkLtEq x y = PrimLtEq scalarType `PrimApp` tup2 (x, y)

mkGtEq :: (Elt t, IsScalar t) => Exp t -> Exp t -> Exp Bool
mkGtEq x y = PrimGtEq scalarType `PrimApp` tup2 (x, y)

mkEq :: (Elt t, IsScalar t) => Exp t -> Exp t -> Exp Bool
mkEq x y = PrimEq scalarType `PrimApp` tup2 (x, y)

mkNEq :: (Elt t, IsScalar t) => Exp t -> Exp t -> Exp Bool
mkNEq x y = PrimNEq scalarType `PrimApp` tup2 (x, y)

mkMax :: (Elt t, IsScalar t) => Exp t -> Exp t -> Exp t
mkMax x y = PrimMax scalarType `PrimApp` tup2 (x, y)

mkMin :: (Elt t, IsScalar t) => Exp t -> Exp t -> Exp t
mkMin x y = PrimMin scalarType `PrimApp` tup2 (x, y)

-- Logical operators

mkLAnd :: Exp Bool -> Exp Bool -> Exp Bool
mkLAnd x y = PrimLAnd `PrimApp` tup2 (x, y)

mkLOr :: Exp Bool -> Exp Bool -> Exp Bool
mkLOr x y = PrimLOr `PrimApp` tup2 (x, y)

mkLNot :: Exp Bool -> Exp Bool
mkLNot x = PrimLNot `PrimApp` x

-- FIXME: Character conversions

-- FIXME: Numeric conversions

mkFromIntegral :: (Elt a, Elt b, IsIntegral a, IsNum b) => Exp a -> Exp b
mkFromIntegral x = PrimFromIntegral integralType numType `PrimApp` x

-- FIXME: Other conversions

mkBoolToInt :: Exp Bool -> Exp Int
mkBoolToInt b = PrimBoolToInt `PrimApp` b


-- Auxiliary functions
-- --------------------

infixr 0 $$
($$) :: (b -> a) -> (c -> d -> b) -> c -> d -> a
(f $$ g) x y = f (g x y)

infixr 0 $$$
($$$) :: (b -> a) -> (c -> d -> e -> b) -> c -> d -> e -> a
(f $$$ g) x y z = f (g x y z)

infixr 0 $$$$
($$$$) :: (b -> a) -> (c -> d -> e -> f -> b) -> c -> d -> e -> f -> a
(f $$$$ g) x y z u = f (g x y z u)

infixr 0 $$$$$
($$$$$) :: (b -> a) -> (c -> d -> e -> f -> g -> b) -> c -> d -> e -> f -> g-> a
(f $$$$$ g) x y z u v = f (g x y z u v)
<|MERGE_RESOLUTION|>--- conflicted
+++ resolved
@@ -1095,7 +1095,7 @@
           IndexCons ix i  -> travE2 IndexCons ix i
           IndexHead i     -> travE1 IndexHead i
           IndexTail ix    -> travE1 IndexTail ix
-          IndexAny        -> return (IndexAny, noNodeCounts)
+          IndexAny        -> (IndexAny, noNodeCounts)
           Cond e1 e2 e3   -> travE3 Cond e1 e2 e3
           PrimConst c     -> (PrimConst c, noNodeCounts)
           PrimApp p e     -> travE1 (PrimApp p) e
@@ -1156,218 +1156,10 @@
     -- The lambda bound variable is at this point already irrelevant; for details, see
     -- Note [Traversing functions and side effects]
     --
-<<<<<<< HEAD
     scopesFun2 :: (Elt e1, Elt e2) 
                => (Exp e1 -> Exp e2 -> SharingExp e3) 
                -> (Exp e1 -> Exp e2 -> SharingExp e3, NodeCounts)
     scopesFun2 f = (\_ _ -> body, counts)
-=======
-    pruneSharedSubtreesAcc :: forall arrs. 
-                              Maybe Int -> SharingAcc arrs -> IO (SharingAcc arrs, [StableAccName])
-    pruneSharedSubtreesAcc _sharingFactor (VarSharing sn)
-      -- sharing variable introduced by Phase One
-      = do
-          traceLine "Encountering Phase One variable during pruning" (show $ hashStableName sn)
-          return $ (VarSharing sn, [StableAccName sn])
-    pruneSharedSubtreesAcc sharingFactor (LetSharing sa@(StableSharingAcc sn boundAcc) bodyAcc)
-      -- prune a let binding (both it's body and binding); might drop the binding altogether
-      = do
-          traceLine "Pruning below binding for" (show sa)
-          let sa = StableAccName sn
-          result@(bodyAcc', bodyUsed) <- pruneSharedSubtreesAcc sharingFactor bodyAcc
-          -- Drop current binding if it is not used
-          if sa `elem` bodyUsed
-            then do
-              -- prune the bound computation, resetting the sharing factor
-              traceLine "<< Pruning shared computation" (show sa)
-              (boundAcc', boundUsed) <- pruneSharedSubtreesAcc Nothing boundAcc
-              traceLine ">> Completed pruning shared computation" (show sa)
-              return (LetSharing (StableSharingAcc sn boundAcc') bodyAcc', 
-                      filter (/= sa) bodyUsed ++ boundUsed)
-            else do
-              traceLine "Dropped binding" $ 
-                (show sa ++ " where body uses " ++ show bodyUsed)
-              return result
-    -- pruneSharedSubtreesAcc Nothing acc@(AccSharing sn _)
-    --   -- new root: establish the current sharing factor
-    --   = do
-    --     occCount <- lookupWithAccName occMap (StableAccName sn)
-    --     pruneSharedSubtreesAcc (Just occCount) acc
-    -- pruneSharedSubtreesAcc sf@(Just sharingFactor) (AccSharing sn pacc)
-    pruneSharedSubtreesAcc sfIn (AccSharing sn pacc)
-      -- prune tree node
-      = do
-          let sa = StableAccName sn
-          occCount <- lookupWithAccName occMap sa
-          -- FIXME: get rid of the sharing factor code (not needed anymore - REALLY???)
-          -- if occCount > sharingFactor
-          if occCount > 1 && isJust sfIn
-            then do
-              traceLine "Pruned" (show sa)
-              return (VarSharing sn, [sa])
-            else
-              case pacc of
-                Atag i                          -> return (AccSharing sn $ Atag i, [])
-                Pipe afun1 afun2 acc            -> travA (Pipe afun1 afun2) acc
-                Acond e acc1 acc2               -> do
-                                                    (e', used1)    <- pruneSharedSubtreesExp sf e
-                                                    (acc1', used2) <- pruneSharedSubtreesAcc sf acc1
-                                                    (acc2', used3) <- pruneSharedSubtreesAcc sf acc2
-                                                    return (AccSharing sn $ Acond e' acc1' acc2', used1 ++ used2 ++ used3)
-                FstArray acc                    -> travA FstArray acc
-                SndArray acc                    -> travA SndArray acc
-                PairArrays acc1 acc2            -> do
-                                                     (acc1', used1) <- pruneSharedSubtreesAcc sf acc1
-                                                     (acc2', used2) <- pruneSharedSubtreesAcc sf acc2
-                                                     return (AccSharing sn $ PairArrays acc1' acc2', used1 ++ used2)
-                Use arr                         -> return (AccSharing sn $ Use arr, [])
-                Unit e                          -> do
-                                                     (e', used) <- pruneSharedSubtreesExp sf e
-                                                     return (AccSharing sn $ Unit e', used)
-                Generate sh f                   -> do
-                                                     (sh', used1) <- pruneSharedSubtreesExp sf sh
-                                                     (f' , used2) <- pruneSharedSubtreesFun1 sf f
-                                                     return (AccSharing sn $ Generate sh' f',
-                                                             used1 ++ used2)
-                Reshape sh acc                  -> travEA Reshape sh acc
-                Replicate n acc                 -> travEA Replicate n acc
-                Index acc i                     -> travEA (flip Index) i acc
-                Map f acc                       -> travF1A Map f acc
-                ZipWith f acc1 acc2             -> travF2A2 ZipWith f acc1 acc2
-                Fold f z acc                    -> travF2EA Fold f z acc
-                Fold1 f acc                     -> travF2A Fold1 f acc
-                FoldSeg f z acc1 acc2           -> travF2EA2 FoldSeg f z acc1 acc2
-                Fold1Seg f acc1 acc2            -> travF2A2 Fold1Seg f acc1 acc2
-                Scanl f z acc                   -> travF2EA Scanl f z acc
-                Scanl' f z acc                  -> travF2EA Scanl' f z acc
-                Scanl1 f acc                    -> travF2A Scanl1 f acc
-                Scanr f z acc                   -> travF2EA Scanr f z acc
-                Scanr' f z acc                  -> travF2EA Scanr' f z acc
-                Scanr1 f acc                    -> travF2A Scanr1 f acc
-                Permute fc acc1 fp acc2         
-                  -> do
-                       (fc'  , used1) <- pruneSharedSubtreesFun2 sf fc
-                       (fp'  , used2) <- pruneSharedSubtreesFun1 sf fp
-                       (acc1', used3) <- pruneSharedSubtreesAcc  sf acc1
-                       (acc2', used4) <- pruneSharedSubtreesAcc  sf acc2
-                       return (AccSharing sn $ Permute fc' acc1' fp' acc2', 
-                               used1 ++ used2 ++ used3 ++ used4)
-                Backpermute sh fp acc           -> do
-                                                     (sh' , used1) <- pruneSharedSubtreesExp  sf sh
-                                                     (fp' , used2) <- pruneSharedSubtreesFun1 sf fp
-                                                     (acc', used3) <- pruneSharedSubtreesAcc  sf acc
-                                                     return (AccSharing sn $ Backpermute sh' fp' acc',
-                                                             used1 ++ used2 ++ used3)
-                Stencil st bnd acc              
-                  -> do
-                       (st' , used1) <- pruneSharedSubtreesStencil1 acc sf st
-                       (acc', used2) <- pruneSharedSubtreesAcc          sf acc
-                       return (AccSharing sn $ Stencil st' bnd acc',
-                               used1 ++ used2)
-                Stencil2 st bnd1 acc1 bnd2 acc2
-                  -> do
-                       (st'  , used1) <- pruneSharedSubtreesStencil2 acc1 acc2 sf st
-                       (acc1', used2) <- pruneSharedSubtreesAcc                sf acc1
-                       (acc2', used3) <- pruneSharedSubtreesAcc                sf acc2
-                       return (AccSharing sn $ Stencil2 st' bnd1 acc1' bnd2 acc2',
-                               used1 ++ used2 ++ used3)
-      where
-        sf = Just 2
-        
-        travF1A :: Elt a
-                => ((Exp a -> SharingExp b) -> SharingAcc c -> PreAcc SharingAcc arrs) 
-                -> (Exp a -> SharingExp b) -> SharingAcc c -> IO (SharingAcc arrs, [StableAccName])
-        travF1A c f acc
-          = do
-              (f'  , used1) <- pruneSharedSubtreesFun1 sf f
-              (acc', used2) <- pruneSharedSubtreesAcc  sf acc
-              return (AccSharing sn $ c f' acc', used1 ++ used2)
-    
-        travF2A :: (Elt a, Elt b)
-                => ((Exp a -> Exp b -> SharingExp c) -> SharingAcc d -> PreAcc SharingAcc arrs) 
-                -> (Exp a -> Exp b -> SharingExp c) -> SharingAcc d 
-                -> IO (SharingAcc arrs, [StableAccName])
-        travF2A c f acc
-          = do
-              (f'  , used1) <- pruneSharedSubtreesFun2 sf f
-              (acc', used2) <- pruneSharedSubtreesAcc  sf acc
-              return (AccSharing sn $ c f' acc', used1 ++ used2)
-    
-        travF2A2 :: (Elt a, Elt b)
-                 => ((Exp a -> Exp b -> SharingExp c) -> SharingAcc d -> SharingAcc e 
-                     -> PreAcc SharingAcc arrs) 
-                 -> (Exp a -> Exp b -> SharingExp c) -> SharingAcc d -> SharingAcc e 
-                 -> IO (SharingAcc arrs, [StableAccName])
-        travF2A2 c f acc1 acc2
-          = do
-              (f'   , used1) <- pruneSharedSubtreesFun2 sf f
-              (acc1', used2) <- pruneSharedSubtreesAcc  sf acc1
-              (acc2', used3) <- pruneSharedSubtreesAcc  sf acc2
-              return (AccSharing sn $ c f' acc1' acc2', used1 ++ used2 ++ used3)
-    
-        travF2EA :: (Elt a, Elt b)
-                 => ((Exp a -> Exp b -> SharingExp c) -> SharingExp d -> SharingAcc e 
-                     -> PreAcc SharingAcc arrs) 
-                 -> (Exp a -> Exp b -> SharingExp c) -> SharingExp d -> SharingAcc e 
-                 -> IO (SharingAcc arrs, [StableAccName])
-        travF2EA c f e acc
-          = do
-              (f'  , used1) <- pruneSharedSubtreesFun2 sf f
-              (e'  , used2) <- pruneSharedSubtreesExp  sf e
-              (acc', used3) <- pruneSharedSubtreesAcc  sf acc
-              return (AccSharing sn $ c f' e' acc', used1 ++ used2 ++ used3)
-    
-        travF2EA2 :: (Elt a, Elt b)
-                  => ((Exp a -> Exp b -> SharingExp c) 
-                      -> SharingExp d -> SharingAcc e -> SharingAcc f 
-                      -> PreAcc SharingAcc arrs) 
-                  -> (Exp a -> Exp b -> SharingExp c) -> SharingExp d -> SharingAcc e 
-                      -> SharingAcc f 
-                  -> IO (SharingAcc arrs, [StableAccName])
-        travF2EA2 c f e acc1 acc2
-          = do
-              (f'   , used1) <- pruneSharedSubtreesFun2 sf f
-              (e'   , used2) <- pruneSharedSubtreesExp  sf e
-              (acc1', used3) <- pruneSharedSubtreesAcc  sf acc1
-              (acc2', used4) <- pruneSharedSubtreesAcc  sf acc2
-              return (AccSharing sn $ c f' e' acc1' acc2', used1 ++ used2 ++ used3 ++ used4)
-    
-        travEA :: (SharingExp d -> SharingAcc e -> PreAcc SharingAcc arrs) 
-               -> SharingExp d -> SharingAcc e 
-               -> IO (SharingAcc arrs, [StableAccName])
-        travEA c e acc
-          = do
-              (e'  , used1) <- pruneSharedSubtreesExp sf e
-              (acc', used2) <- pruneSharedSubtreesAcc sf acc
-              return (AccSharing sn $ c e' acc', used1 ++ used2)
-    
-        travA :: (SharingAcc e -> PreAcc SharingAcc arrs) 
-              -> SharingAcc e 
-              -> IO (SharingAcc arrs, [StableAccName])
-        travA c acc
-          = do
-              (acc', used) <- pruneSharedSubtreesAcc sf acc
-              return (AccSharing sn $ c acc', used)
-    
-    pruneSharedSubtreesExp :: Maybe Int -> SharingExp a -> IO (SharingExp a, [StableAccName])
-    pruneSharedSubtreesExp sf exp
-      = case exp of 
-          Tag i           -> return (Tag i, [])
-          Const c         -> return (Const c, [])
-          Tuple tup       -> do { (tup', used) <- travTup tup; return (Tuple tup', used) }
-          Prj i e         -> travE1 (Prj i) e
-          IndexNil        -> return (IndexNil, [])
-          IndexCons ix i  -> travE2 IndexCons ix i
-          IndexHead i     -> travE1 IndexHead i
-          IndexTail ix    -> travE1 IndexTail ix
-          IndexAny        -> return (IndexAny, [])
-          Cond e1 e2 e3   -> travE3 Cond e1 e2 e3
-          PrimConst c     -> return (PrimConst c, [])
-          PrimApp p e     -> travE1 (PrimApp p) e
-          IndexScalar a e -> travAE IndexScalar a e
-          Shape a         -> travA Shape a
-          Size a          -> travA Size a
->>>>>>> 8903ad13
       where
         (body, counts) = scopesExp (f undefined undefined)
 
