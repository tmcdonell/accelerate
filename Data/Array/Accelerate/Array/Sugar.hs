--- conflicted
+++ resolved
@@ -831,16 +831,6 @@
   fromArr  (i, h, g, f, e, d, c, b, a) = (fromArr (i, h, g, f, e, d, c, b), fromArr' a)
   fromArr' (i, h, g, f, e, d, c, b, a) = (fromArr (i, h, g, f, e, d, c, b), fromArr' a)
 
-<<<<<<< HEAD
-instance (Arrays a) => Arrays [a] where
-  arrays _ = ArraysRstream (arrays (undefined :: a))
-  arrays' _ = ArraysRstream (arrays' (undefined :: a))
-  --
-  toArr = map toArr
-  toArr' = map toArr'
-  fromArr = map fromArr
-  fromArr' = map fromArr'
-=======
 {-# RULES
 
 "fromArr/toArr" forall a.
@@ -848,8 +838,6 @@
 
 "toArr/fromArr" forall a.
   toArr (fromArr a) = a #-}
-
->>>>>>> 8b2be48b
 
 -- |Multi-dimensional arrays for array processing.
 --
