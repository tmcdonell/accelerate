{-# LANGUAGE BangPatterns, CPP, GADTs, ScopedTypeVariables #-}
{-# LANGUAGE RankNTypes, TupleSections, TypeOperators, TypeSynonymInstances #-}
-- |
-- Module      : Data.Array.Accelerate.CUDA.Execute
-- Copyright   : [2008..2011] Manuel M T Chakravarty, Gabriele Keller, Sean Lee, Trevor L. McDonell
-- License     : BSD3
--
-- Maintainer  : Manuel M T Chakravarty <chak@cse.unsw.edu.au>
-- Stability   : experimental
-- Portability : non-partable (GHC extensions)
--

module Data.Array.Accelerate.CUDA.Execute (

  -- * Execute a computation under a CUDA environment
  executeAcc, executeAfun1

) where


-- friends
import Data.Array.Accelerate.AST
import Data.Array.Accelerate.Type
import Data.Array.Accelerate.Tuple
import Data.Array.Accelerate.Array.Representation               hiding (Shape, sliceIndex)
import Data.Array.Accelerate.Array.Sugar                        hiding
  (dim, size, index, newArray, shapeToList, sliceIndex)
import qualified Data.Array.Accelerate.Interpreter              as I
import qualified Data.Array.Accelerate.Array.Data               as AD
import qualified Data.Array.Accelerate.Array.Sugar              as Sugar
import qualified Data.Array.Accelerate.Array.Representation     as R

import Data.Array.Accelerate.CUDA.State
import Data.Array.Accelerate.CUDA.Compile
import Data.Array.Accelerate.CUDA.CodeGen
import Data.Array.Accelerate.CUDA.Array.Data
import Data.Array.Accelerate.CUDA.Analysis.Launch

-- libraries
import Prelude                                                  hiding (sum)
import Control.Applicative                                      hiding (Const)
import Control.Monad
import Control.Monad.Trans
import System.IO.Unsafe

import Foreign.Ptr (Ptr)
import qualified Foreign.CUDA.Driver                            as CUDA

#include "accelerate.h"


-- Array expression evaluation
-- ---------------------------

-- Computations are evaluated by traversing the AST bottom-up, and for each node
-- distinguishing between three cases:
--
-- 1. If it is a Use node, return a reference to the device memory holding the
--    array data
--
-- 2. If it is a non-skeleton node, such as a let-binding or shape conversion,
--    this is executed directly by updating the environment or similar
--
-- 3. If it is a skeleton node, the associated binary object is retrieved,
--    memory allocated for the result, and the kernel(s) that implement the
--    skeleton are invoked
--

-- Evaluate a closed array expression
--
executeAcc :: Arrays a => ExecAcc a -> CIO a
executeAcc acc = executeOpenAcc acc Empty

-- Evaluate an expression with free array variables
--
executeAfun1 :: (Arrays a, Arrays b) => ExecAcc (a -> b) -> a -> CIO b
executeAfun1 (ExecAfun (R1 c) (Alam (Abody f))) arrs =
  applyArraysR uploadArray arrays arrs *>
  executeOpenAcc f (Empty `Push` arrs) <*
  applyArraysR deleteArray arrays arrs
  where
    uploadArray :: (Shape sh, Elt e) => Array sh e -> CIO ()
    uploadArray (Array sh ad) =
      let n = size sh
      in do mallocArray    ad (Just c) (max 1 n)
            pokeArrayAsync ad n Nothing

executeAfun1 _ _ = error "the sword comes out after you swallow it, right?"


-- Evaluate an open array expression
--
executeOpenAcc :: ExecOpenAcc aenv a -> Val aenv -> CIO a
executeOpenAcc (ExecAcc count kernel bindings acc) aenv =
  let R1 c     = count
      R2 c1 c0 = count
  in case acc of
    --
    -- (1) Array introduction
    --
    Use arr@(Array _ ad) -> do
      when (c > 1) $ touchArray ad (c-1)
      return arr

    --
    -- (2) Environment manipulation
    --
    Avar ix  -> return (prj ix aenv)

    Alet  a b -> do
      a0 <- executeOpenAcc a aenv
      executeOpenAcc b (aenv `Push` a0) <* applyArraysR deleteArray arrays a0

    Alet2 a b -> do
      (a1, a0) <- executeOpenAcc a aenv
      executeOpenAcc b (aenv `Push` a1 `Push` a0) -- <* applyArraysR deleteArray arrays a0
                                                  -- <* applyArraysR deleteArray arrays a1

    PairArrays a b ->
      (,) <$> executeOpenAcc a aenv
          <*> executeOpenAcc b aenv

    Apply (Alam (Abody f)) a -> do
      a0 <- executeOpenAcc a aenv
      executeOpenAcc f (Empty `Push` a0) <* applyArraysR deleteArray arrays a0
    Apply _ _   -> error "Awww... the sky is crying"

    Acond p t e -> do
      cond <- executeExp p aenv
      if cond then executeOpenAcc t aenv
              else executeOpenAcc e aenv

    Reshape e a -> do
      ix <- executeExp e aenv
      a0 <- executeOpenAcc a aenv
      reshapeOp c ix a0

    Unit e ->
      unitOp c =<< executeExp e aenv

    --
    -- (3) Array computations
    --
    Generate e _        ->
      generateOp c kernel bindings acc aenv =<< executeExp e aenv

    Replicate sliceIndex e a -> do
      slix <- executeExp e aenv
      a0   <- executeOpenAcc a aenv
      replicateOp c kernel bindings acc aenv sliceIndex slix a0

    Index sliceIndex a e -> do
      slix <- executeExp e aenv
      a0   <- executeOpenAcc a aenv
      indexOp c kernel bindings acc aenv sliceIndex a0 slix

    Map _ a             -> do
      a0 <- executeOpenAcc a aenv
      mapOp c kernel bindings acc aenv a0

    ZipWith _ a b       -> do
      a1 <- executeOpenAcc a aenv
      a0 <- executeOpenAcc b aenv
      zipWithOp c kernel bindings acc aenv a1 a0

    Fold _ _ a          -> do
      a0 <- executeOpenAcc a aenv
      foldOp c kernel bindings acc aenv a0

    Fold1 _ a           -> do
      a0 <- executeOpenAcc a aenv
      foldOp c kernel bindings acc aenv a0

    FoldSeg _ _ a s     -> do
      a0 <- executeOpenAcc a aenv
      s0 <- executeOpenAcc s aenv
      foldSegOp c kernel bindings acc aenv a0 s0

    Fold1Seg _ a s      -> do
      a0 <- executeOpenAcc a aenv
      s0 <- executeOpenAcc s aenv
      foldSegOp c kernel bindings acc aenv a0 s0

    Scanl _ _ a         -> do
      a0 <- executeOpenAcc a aenv
      scanOp c kernel bindings acc aenv a0

    Scanl' _ _ a        -> do
      a0 <- executeOpenAcc a aenv
      scan'Op (c1,c0) kernel bindings acc aenv a0

    Scanl1 _ a          -> do
      a0 <- executeOpenAcc a aenv
      scan1Op c kernel bindings acc aenv a0

    Scanr _ _ a         -> do
      a0 <- executeOpenAcc a aenv
      scanOp c kernel bindings acc aenv a0

    Scanr' _ _ a        -> do
      a0 <- executeOpenAcc a aenv
      scan'Op (c1,c0) kernel bindings acc aenv a0

    Scanr1 _ a          -> do
      a0 <- executeOpenAcc a aenv
      scan1Op c kernel bindings acc aenv a0

    Permute _ a _ b     -> do
      a0 <- executeOpenAcc a aenv
      a1 <- executeOpenAcc b aenv
      permuteOp c kernel bindings acc aenv a0 a1

    Backpermute e _ a   -> do
      sh <- executeExp e aenv
      a0 <- executeOpenAcc a aenv
      backpermuteOp c kernel bindings acc aenv sh a0

    Stencil _ _ a       -> do
      a0 <- executeOpenAcc a aenv
      stencilOp c kernel bindings acc aenv a0

    Stencil2 _ _ a _ b  -> do
      a1 <- executeOpenAcc a aenv
      a0 <- executeOpenAcc b aenv
      stencil2Op c kernel bindings acc aenv a1 a0

executeOpenAcc (ExecAfun _ _) _ =
  INTERNAL_ERROR(error) "executeOpenAcc" "impossible evaluation"


-- Implementation of primitive array operations
-- --------------------------------------------

reshapeOp :: Shape dim
          => Int
          -> dim
          -> Array dim' e
          -> CIO (Array dim e)
reshapeOp rc newShape (Array oldShape adata)
  = BOUNDS_CHECK(check) "reshape" "shape mismatch" (Sugar.size newShape == size oldShape)
  $ do when (rc-1 > 0) $ touchArray adata (rc-1)
       return          $ Array (fromElt newShape) adata


unitOp :: Elt e
       => Int
       -> e
       -> CIO (Scalar e)
unitOp rc v = do
  let (!ad,_) = AD.runArrayData $ do
        arr  <- AD.newArrayData 1024  -- FIXME: small arrays moved by the GC
        AD.writeArrayData arr 0 (fromElt v)
        return (arr, undefined)
  mallocArray ad (Just rc) 1
  pokeArrayAsync ad 1 Nothing
  return $ Array () ad


generateOp :: (Shape dim, Elt e)
           => Int
           -> AccKernel a
           -> [AccBinding aenv]
           -> PreOpenAcc ExecOpenAcc aenv (Array dim e)
           -> Val aenv
           -> dim
           -> CIO (Array dim e)
generateOp c kernel bindings acc aenv sh = do
  res@(Array s out) <- newArray c sh
  execute kernel bindings acc aenv (Sugar.size sh) (((),out),convertIx s)
  return res


replicateOp :: (Shape dim, Elt slix)
            => Int
            -> AccKernel (Array dim e)
            -> [AccBinding aenv]
            -> PreOpenAcc ExecOpenAcc aenv (Array dim e)
            -> Val aenv
            -> SliceIndex (EltRepr slix) (EltRepr sl) co (EltRepr dim)
            -> slix
            -> Array sl e
            -> CIO (Array dim e)
replicateOp c kernel bindings acc aenv sliceIndex slix (Array sh0 in0) = do
  res@(Array sh out) <- newArray c (toElt $ extend sliceIndex (fromElt slix) sh0)
  execute kernel bindings acc aenv (size sh) (((((),out),in0),convertIx sh0),convertIx sh)
  freeArray in0
  return res
  where
    extend :: SliceIndex slix sl co dim -> slix -> sl -> dim
    extend (SliceNil)            ()       ()      = ()
    extend (SliceAll sliceIdx)   (slx,()) (sl,sz) = (extend sliceIdx slx sl, sz)
    extend (SliceFixed sliceIdx) (slx,sz) sl      = (extend sliceIdx slx sl, sz)


indexOp :: (Shape sl, Elt slix)
        => Int
        -> AccKernel (Array dim e)
        -> [AccBinding aenv]
        -> PreOpenAcc ExecOpenAcc aenv (Array sl e)
        -> Val aenv
        -> SliceIndex (EltRepr slix) (EltRepr sl) co (EltRepr dim)
        -> Array dim e
        -> slix
        -> CIO (Array sl e)
indexOp c kernel bindings acc aenv sliceIndex (Array sh0 in0) slix = do
  res@(Array sh out) <- newArray c (toElt $ restrict sliceIndex (fromElt slix) sh0)
  execute kernel bindings acc aenv (size sh)
    ((((((),out),in0),convertIx sh),convertSlix sliceIndex (fromElt slix)),convertIx sh0)
  freeArray in0
  return res
  where
    restrict :: SliceIndex slix sl co dim -> slix -> dim -> sl
    restrict (SliceNil)            ()       ()      = ()
    restrict (SliceAll sliceIdx)   (slx,()) (sh,sz) = (restrict sliceIdx slx sh, sz)
    restrict (SliceFixed sliceIdx) (slx,i)  (sh,sz)
      = BOUNDS_CHECK(checkIndex) "slice" i sz $ restrict sliceIdx slx sh
    --
    convertSlix :: SliceIndex slix sl co dim -> slix -> [Int32]
    convertSlix (SliceNil)            ()     = []
    convertSlix (SliceAll   sliceIdx) (s,()) = convertSlix sliceIdx s
    convertSlix (SliceFixed sliceIdx) (s,i)  = fromIntegral i : convertSlix sliceIdx s


mapOp :: Elt e
      => Int
      -> AccKernel (Array dim e)
      -> [AccBinding aenv]
      -> PreOpenAcc ExecOpenAcc aenv (Array dim e)
      -> Val aenv
      -> Array dim e'
      -> CIO (Array dim e)
mapOp c kernel bindings acc aenv (Array sh0 in0) = do
  res@(Array _ out) <- newArray c (toElt sh0)
  execute kernel bindings acc aenv (size sh0) ((((),out),in0),size sh0)
  freeArray in0
  return res

zipWithOp :: Elt c
          => Int
          -> AccKernel (Array dim c)
          -> [AccBinding aenv]
          -> PreOpenAcc ExecOpenAcc aenv (Array dim c)
          -> Val aenv
          -> Array dim a
          -> Array dim b
          -> CIO (Array dim c)
zipWithOp c kernel bindings acc aenv (Array sh1 in1) (Array sh0 in0) = do
  res@(Array sh out) <- newArray c $ toElt (sh1 `intersect` sh0)
  execute kernel bindings acc aenv (size sh) (((((((),out),in1),in0),convertIx sh),convertIx sh1),convertIx sh0)
  freeArray in1
  freeArray in0
  return res

foldOp :: forall dim e aenv. Shape dim
       => Int
       -> AccKernel (Array dim e)
       -> [AccBinding aenv]
       -> PreOpenAcc ExecOpenAcc aenv (Array dim e)
       -> Val aenv
       -> Array (dim:.Int) e
       -> CIO (Array dim e)
foldOp c kernel bindings acc aenv (Array sh0 in0)
  -- A recursive multi-block reduction when collapsing to a single value
  --
  -- TLM: multiple bind/free of arrays in scalar expressions in the recursive
  --      case, which probably breaks reference counting.
  --
  | dim sh0 == 1 = do
      cfg@(_,_,(_,g,_)) <- configure kernel acc (size sh0)
      res@(Array _ out) <- newArray (bool c 1 (g > 1)) (toElt (fst sh0,g)) :: CIO (Array (dim:.Int) e)
      dispatch cfg bindings aenv ((((),out),in0),size sh0)
      freeArray in0
      if g > 1 then foldOp c kernel bindings acc aenv res
               else return (Array (fst sh0) out)
  --
  -- Reduction over the innermost dimension of an array (single pass operation)
  --
  | otherwise    = do
      res@(Array sh out) <- newArray c $ toElt (fst sh0)
      execute kernel bindings acc aenv (size (fst sh0)) (((((),out),in0),convertIx sh),convertIx sh0)
      freeArray in0
      return res

foldSegOp :: Shape dim
          => Int
          -> AccKernel (Array dim e)
          -> [AccBinding aenv]
          -> PreOpenAcc ExecOpenAcc aenv (Array (dim:.Int) e)
          -> Val aenv
          -> Array (dim:.Int) e
          -> Segments
          -> CIO (Array (dim:.Int) e)
foldSegOp c kernel bindings acc aenv (Array sh0 in0) (Array shs seg) = do
  res@(Array sh out) <- newArray c $ toElt (fst sh0, size shs-1)
  execute kernel bindings acc aenv (size sh) ((((((),out),in0),seg),convertIx sh),convertIx sh0)
  freeArray in0
  freeArray seg
  return res


scanOp :: forall aenv e. Elt e
       => Int
       -> AccKernel (Vector e)
       -> [AccBinding aenv]
       -> PreOpenAcc ExecOpenAcc aenv (Vector e)
       -> Val aenv
       -> Vector e
       -> CIO (Vector e)
scanOp c kernel bindings acc aenv (Array sh0 in0) = do
  (mdl,fscan,(t,g,m)) <- configure kernel acc (size sh0)
  fadd                <- liftIO $ CUDA.getFun mdl "exclusive_update"
  res@(Array _ out)   <- newArray c (Z :. size sh0 + 1)
  (Array _ bks)       <- newArray 1 (Z :. g) :: CIO (Vector e)
  (Array _ sum)       <- newArray 1 Z        :: CIO (Scalar e)
  let n   = size sh0
      itv = (n + g - 1) `div` g
  --
  bindLifted mdl aenv bindings
  launch (t,g,m) fscan ((((((),out),in0),bks),n),itv)   -- inclusive scan of input array
  launch (t,1,m) fscan ((((((),bks),bks),sum),g),itv)   -- inclusive scan block-level sums
  launch (t,g,m) fadd  ((((((),out),bks),sum),n),itv)   -- distribute partial results
  freeLifted aenv bindings
  freeArray in0
  freeArray bks
  freeArray sum
  return res

scan'Op :: forall aenv e. Elt e
        => (Int,Int)
        -> AccKernel (Vector e)
        -> [AccBinding aenv]
        -> PreOpenAcc ExecOpenAcc aenv (Vector e, Scalar e)
        -> Val aenv
        -> Vector e
        -> CIO (Vector e, Scalar e)
scan'Op (c1,c0) kernel bindings acc aenv (Array sh0 in0) = do
  (mdl,fscan,(t,g,m)) <- configure kernel acc (size sh0)
  fadd                <- liftIO $ CUDA.getFun mdl "exclusive_update"
  res1@(Array _ out)  <- newArray c1 (toElt sh0)
  res2@(Array _ sum)  <- newArray c0 Z
  (Array _ bks)       <- newArray 1  (Z :. g) :: CIO (Vector e)
  let n   = size sh0
      itv = (n + g - 1) `div` g
  --
  bindLifted mdl aenv bindings
  launch (t,g,m) fscan ((((((),out),in0),bks),n),itv)   -- inclusive scan of input array
  launch (t,1,m) fscan ((((((),bks),bks),sum),g),itv)   -- inclusive scan block-level sums
  launch (t,g,m) fadd  ((((((),out),bks),sum),n),itv)   -- distribute partial results
  freeLifted aenv bindings
  freeArray in0
  freeArray bks
  when (c1 == 0) $ freeArray out
  when (c0 == 0) $ freeArray sum
  return (res1,res2)

scan1Op :: forall aenv e. Elt e
        => Int
        -> AccKernel (Vector e)
        -> [AccBinding aenv]
        -> PreOpenAcc ExecOpenAcc aenv (Vector e)
        -> Val aenv
        -> Vector e
        -> CIO (Vector e)
scan1Op c kernel bindings acc aenv (Array sh0 in0) = do
  (mdl,fscan,(t,g,m)) <- configure kernel acc (size sh0)
  fadd                <- liftIO $ CUDA.getFun mdl "inclusive_update"
  res@(Array _ out)   <- newArray c (toElt sh0)
  (Array _ bks)       <- newArray 1 (Z :. g) :: CIO (Vector e)
  (Array _ sum)       <- newArray 1 Z        :: CIO (Scalar e)
  let n   = size sh0
      itv = (n + g - 1) `div` g
  --
  bindLifted mdl aenv bindings
  launch (t,g,m) fscan ((((((),out),in0),bks),n),itv)   -- inclusive scan of input array
  launch (t,1,m) fscan ((((((),bks),bks),sum),g),itv)   -- inclusive scan block-level sums
  launch (t,g,m) fadd  (((((),out),bks),n),itv)         -- distribute partial results
  freeLifted aenv bindings
  freeArray in0
  freeArray bks
  freeArray sum
  return res

permuteOp :: Elt e
          => Int
          -> AccKernel (Array dim e)
          -> [AccBinding aenv]
          -> PreOpenAcc ExecOpenAcc aenv (Array dim' e)
          -> Val aenv
          -> Array dim' e       -- default values
          -> Array dim e        -- permuted array
          -> CIO (Array dim' e)
permuteOp c kernel bindings acc aenv (Array sh0 in0) (Array sh1 in1) = do
  res@(Array _ out) <- newArray c (toElt sh0)
  copyArray in0 out (size sh0)
  execute kernel bindings acc aenv (size sh0) (((((),out),in1),convertIx sh0),convertIx sh1)
  freeArray in0
  freeArray in1
  return res

backpermuteOp :: (Shape dim', Elt e)
              => Int
              -> AccKernel (Array dim e)
              -> [AccBinding aenv]
              -> PreOpenAcc ExecOpenAcc aenv (Array dim' e)
              -> Val aenv
              -> dim'
              -> Array dim e
              -> CIO (Array dim' e)
backpermuteOp c kernel bindings acc aenv dim' (Array sh0 in0) = do
  res@(Array sh out) <- newArray c dim'
  execute kernel bindings acc aenv (size sh) (((((),out),in0),convertIx sh),convertIx sh0)
  freeArray in0
  return res

stencilOp :: Elt e
          => Int
          -> AccKernel (Array dim e)
          -> [AccBinding aenv]
          -> PreOpenAcc ExecOpenAcc aenv (Array dim e)
          -> Val aenv
          -> Array dim e'
          -> CIO (Array dim e)
stencilOp c kernel bindings acc aenv sten0@(Array sh0 in0) = do
  res@(Array _ out)  <- newArray c (toElt sh0)
  (mdl,fstencil,cfg) <- configure kernel acc (size sh0)
  bindLifted mdl aenv bindings
  bindStencil 0 mdl sten0
  launch cfg fstencil (((),out),convertIx sh0)
  freeLifted aenv bindings
  freeArray in0
  return res

stencil2Op :: Elt e
           => Int
           -> AccKernel (Array dim e)
           -> [AccBinding aenv]
           -> PreOpenAcc ExecOpenAcc aenv (Array dim e)
           -> Val aenv
           -> Array dim e1
           -> Array dim e2
           -> CIO (Array dim e)
stencil2Op c kernel bindings acc aenv sten1@(Array sh1 in1) sten0@(Array sh0 in0) = do
  res@(Array sh out) <- newArray c $ toElt (sh1 `intersect` sh0)
  (mdl,fstencil,cfg) <- configure kernel acc (size sh)
  bindLifted mdl aenv bindings
  bindStencil 0 mdl sten0
  bindStencil 1 mdl sten1
  launch cfg fstencil (((((),out),convertIx sh),convertIx sh1),convertIx sh0)
  freeLifted aenv bindings
  freeArray in0
  freeArray in1
  return res


-- Expression evaluation
-- ---------------------

-- Evaluate an open expression
--
executeOpenExp :: PreOpenExp ExecOpenAcc env aenv t -> Val env -> Val aenv -> CIO t
executeOpenExp (Let _ _)         _   _    = INTERNAL_ERROR(error) "executeOpenExp" "Let: not implemented yet"
executeOpenExp (Var idx)         env _    = return $ prj idx env
executeOpenExp (Const c)         _   _    = return $ toElt c
executeOpenExp (PrimConst c)     _   _    = return $ I.evalPrimConst c
executeOpenExp (PrimApp fun arg) env aenv = I.evalPrim fun <$> executeOpenExp arg env aenv
executeOpenExp (Tuple tup)       env aenv = toTuple                   <$> executeTuple tup env aenv
executeOpenExp (Prj idx e)       env aenv = I.evalPrj idx . fromTuple <$> executeOpenExp e env aenv
executeOpenExp IndexAny          _   _    = INTERNAL_ERROR(error) "executeOpenExp" "IndexAny: not implemented yet"
executeOpenExp IndexNil          _   _    = return Z
executeOpenExp (IndexCons sh i)  env aenv = (:.) <$> executeOpenExp sh env aenv <*> executeOpenExp i env aenv
executeOpenExp (IndexHead ix)    env aenv = (\(_:.h) -> h) <$> executeOpenExp ix env aenv
executeOpenExp (IndexTail ix)    env aenv = (\(t:._) -> t) <$> executeOpenExp ix env aenv
executeOpenExp (IndexScalar a e) env aenv = do
  (Array sh ad) <- executeOpenAcc a aenv
  ix            <- executeOpenExp e env aenv
  res           <- toElt <$> ad `indexArray` index sh (fromElt ix)
  freeArray ad
  return res

executeOpenExp (Shape a) _ aenv = do
  (Array sh ad) <- executeOpenAcc a aenv
  freeArray ad
  return (toElt sh)

executeOpenExp (ShapeSize e) env aenv = do
  sh <- executeOpenExp e env aenv
  return (size $ fromElt sh)

executeOpenExp (Cond c t e) env aenv = do
  p <- executeOpenExp c env aenv
  if p then executeOpenExp t env aenv
       else executeOpenExp e env aenv


-- Evaluate a closed expression
--
executeExp :: PreExp ExecOpenAcc aenv t -> Val aenv -> CIO t
executeExp e = executeOpenExp e Empty


-- Tuple evaluation
--
executeTuple :: Tuple (PreOpenExp ExecOpenAcc env aenv) t -> Val env -> Val aenv -> CIO t
executeTuple NilTup          _   _    = return ()
executeTuple (t `SnocTup` e) env aenv = (,) <$> executeTuple   t env aenv
                                            <*> executeOpenExp e env aenv


-- Array references in scalar code
-- -------------------------------

bindLifted :: CUDA.Module -> Val aenv -> [AccBinding aenv] -> CIO ()
bindLifted mdl aenv = mapM_ (bindAcc mdl aenv)

freeLifted :: Val aenv -> [AccBinding aenv] -> CIO ()
freeLifted aenv = mapM_ free
  where
<<<<<<< HEAD
    free (ArrayVar idx) =
      let Array _ ad = prj idx aenv
      in  freeArray ad
=======
    applyR :: ArraysR arrs -> arrs -> [Lifted]
    applyR ArraysRunit         ()      = []
    applyR ArraysRarray        arr     = [FreeArray arr]
    applyR (ArraysRpair r1 r0) (a1,a0) = applyR r1 a1 ++ applyR r0 a0

liftPreAcc (PairArrays _ _)     _    = return []
liftPreAcc (Apply _ _)          _    = return []

liftPreAcc (Acond e _ _)        aenv = liftExp e aenv

liftPreAcc (Use _)              _    = return []
liftPreAcc (Unit _)             _    = return []
liftPreAcc (Reshape _ _)        _    = return []
liftPreAcc (Replicate _ _ _)    _    = return []
liftPreAcc (Index _ _ _)        _    = return []
liftPreAcc (Generate _ f)       aenv = liftFun f aenv
liftPreAcc (Map f _)            aenv = liftFun f aenv
liftPreAcc (ZipWith f _ _)      aenv = liftFun f aenv
liftPreAcc (Fold1 f _)          aenv = liftFun f aenv
liftPreAcc (Fold1Seg f _ _)     aenv = liftFun f aenv
liftPreAcc (Scanl1 f _)         aenv = liftFun f aenv
liftPreAcc (Scanr1 f _)         aenv = liftFun f aenv
liftPreAcc (Fold f e _)         aenv = concatM [liftExp e aenv, liftFun f aenv]
liftPreAcc (FoldSeg f e _ _)    aenv = concatM [liftExp e aenv, liftFun f aenv]
liftPreAcc (Scanl f e _)        aenv = concatM [liftExp e aenv, liftFun f aenv]
liftPreAcc (Scanr f e _)        aenv = concatM [liftExp e aenv, liftFun f aenv]
liftPreAcc (Scanl' f e _)       aenv = concatM [liftExp e aenv, liftFun f aenv]
liftPreAcc (Scanr' f e _)       aenv = concatM [liftExp e aenv, liftFun f aenv]
liftPreAcc (Permute f _ g _)    aenv = concatM [liftFun f aenv, liftFun g aenv]
liftPreAcc (Backpermute _ f _)  aenv = liftFun f aenv
liftPreAcc (Stencil f _ _)      aenv = liftFun f aenv
liftPreAcc (Stencil2 f _ _ _ _) aenv = liftFun f aenv


liftFun :: PreOpenFun ExecOpenAcc env aenv a -> Val aenv -> CIO [Lifted]
liftFun (Lam  lam)  = liftFun lam
liftFun (Body body) = liftExp body

liftTup :: Tuple (PreOpenExp ExecOpenAcc env aenv) t -> Val aenv -> CIO [Lifted]
liftTup NilTup          _    = return []
liftTup (t `SnocTup` e) aenv = (++) <$> liftTup t aenv <*> liftExp e aenv

liftExp :: PreOpenExp ExecOpenAcc env aenv a -> Val aenv -> CIO [Lifted]
liftExp (Var _)           _    = return []
liftExp (Const _)         _    = return []
liftExp (PrimConst _)     _    = return []
liftExp (IndexNil)        _    = return []
liftExp (Tuple t)         aenv = liftTup t aenv
liftExp (Prj _ e)         aenv = liftExp e aenv
liftExp (IndexCons sh i)  aenv = concatM [liftExp sh aenv, liftExp i aenv]
liftExp (IndexHead ix)    aenv = liftExp ix aenv
liftExp (IndexTail ix)    aenv = liftExp ix aenv
liftExp (PrimApp _ e)     aenv = liftExp e aenv
liftExp (Cond p t e)      aenv = concatM [liftExp p aenv, liftExp t aenv, liftExp e aenv]
liftExp (Shape a)         aenv = do
  (Array sh ad) <- executeOpenAcc a aenv
  freeArray ad
  return [FreeShape sh]

liftExp (IndexScalar a e) aenv = do
  vs               <- liftExp e aenv
  arr@(Array sh _) <- executeOpenAcc a aenv
  return $ vs ++ [FreeArray arr, FreeShape sh]

liftExp (ShapeSize e)     aenv = liftExp e aenv


-- Bind array variables to the appropriate module references, where binding
-- names are simply derived "in order", c.f. code generation.
--
bindLifted :: CUDA.Module -> [Lifted] -> CIO ()
bindLifted mdl = foldM_ go (0,0)
  where
    go :: (Int,Int) -> Lifted -> CIO (Int,Int)
    go (n,m) (FreeShape sh)            = bindDim n sh    >>  return (n+1,m)
    go (n,m) (FreeArray (Array sh ad)) = bindTex m sh ad >>= \m' -> return (n,m+m')
>>>>>>> 627d918b


bindAcc :: CUDA.Module
        -> Val aenv
        -> AccBinding aenv
        -> CIO ()
bindAcc mdl aenv (ArrayVar idx) =
  let idx'        = show $ deBruijnToInt idx
      Array sh ad = prj idx aenv
      --
      bindDim = liftIO $
        CUDA.getPtr mdl ("sh" ++ idx') >>=
        CUDA.pokeListArray (convertIx sh) . fst
      --
      arr n   = "arr" ++ idx' ++ "_a" ++ show (n::Int)
      tex     = CUDA.getTex mdl . arr
      bindTex =
        marshalTextureData ad (size sh) =<< liftIO (sequence' $ map tex [0..])
  in
  bindDim >> bindTex


bindStencil :: Int
            -> CUDA.Module
            -> Array dim e
            -> CIO ()
bindStencil s mdl (Array sh ad) =
  let sten n = "stencil" ++ show s ++ "_a" ++ show (n::Int)
      tex    = CUDA.getTex mdl . sten
  in
  marshalTextureData ad (size sh) =<< liftIO (sequence' $ map tex [0..])


-- Kernel execution
-- ----------------

-- Data which can be marshalled as arguments to a kernel invocation. For Int and
-- Word, we match the device bit-width of these types.
--
class Marshalable a where
  marshal :: a -> CIO [CUDA.FunParam]

instance Marshalable () where
  marshal _ = return []

instance Marshalable Int where
  marshal x = marshal (fromIntegral x :: Int32)         -- TLM: this isn't so good...

instance Marshalable Word where
  marshal x = marshal (fromIntegral x :: Word32)

#define primMarshalable(ty)                                                    \
instance Marshalable ty where {                                                \
  marshal x = return [CUDA.VArg x] }

primMarshalable(Int8)
primMarshalable(Int16)
primMarshalable(Int32)
primMarshalable(Int64)
primMarshalable(Word8)
primMarshalable(Word16)
primMarshalable(Word32)
primMarshalable(Word64)
primMarshalable(Float)
primMarshalable(Double)
primMarshalable((Ptr a))
primMarshalable((CUDA.DevicePtr a))

instance Marshalable CUDA.FunParam where
  marshal x = return [x]

instance AD.ArrayElt e => Marshalable (AD.ArrayData e) where
  marshal = marshalArrayData    -- Marshalable (DevicePtrs a) does not type )=

instance Marshalable a => Marshalable [a] where
  marshal = concatMapM marshal

instance (Marshalable a, Marshalable b) => Marshalable (a,b) where
  marshal (a,b) = (++) <$> marshal a <*> marshal b


-- Link the binary object implementing the computation, configure the kernel
-- launch parameters, and initiate the computation. This also handles lifting
-- and binding of array references from scalar expressions.
--
execute :: Marshalable args
        => AccKernel a          -- The binary module implementing this kernel
        -> [AccBinding aenv]    -- Array variables embedded in scalar expressions
        -> PreOpenAcc ExecOpenAcc aenv a
        -> Val aenv
        -> Int
        -> args
        -> CIO ()
execute kernel bindings acc aenv n args =
  configure kernel acc n >>= \cfg ->
  dispatch cfg bindings aenv args

-- Pre-execution configuration and kernel linking
--
configure :: AccKernel a
          -> PreOpenAcc ExecOpenAcc aenv a
          -> Int
          -> CIO (CUDA.Module, CUDA.Fun, (Int,Int,Integer))
configure (name, kernel) acc n = do
  mdl <- kernel
  fun <- liftIO $ CUDA.getFun mdl name
  cfg <- launchConfig acc n fun
  return (mdl, fun, cfg)


-- Binding of lifted array expressions and kernel invocation
--
dispatch :: Marshalable args
         => (CUDA.Module, CUDA.Fun, (Int,Int,Integer))
         -> [AccBinding aenv]
         -> Val aenv
         -> args
         -> CIO ()
dispatch (mdl, fun, cfg) fvs aenv args = do
  bindLifted mdl aenv fvs
  launch cfg fun args
  freeLifted aenv fvs

-- Execute a device function, with the given thread configuration and function
-- parameters. The tuple contains (threads per block, grid size, shared memory)
--
launch :: Marshalable args => (Int,Int,Integer) -> CUDA.Fun -> args -> CIO ()
launch (cta,grid,smem) fn a = do
  args <- marshal a
  liftIO $ do
    CUDA.setParams     fn args
    CUDA.setSharedSize fn smem
    CUDA.setBlockShape fn (cta,1,1)
    CUDA.launch        fn (grid,1) Nothing


-- Memory management
-- -----------------

-- Allocate a new device array to accompany the given host-side Accelerate
-- array, of given shape and reference count.
--
newArray :: (Shape sh, Elt e)
         => Int                         -- use/reference count
         -> sh                          -- shape
         -> CIO (Array sh e)
newArray rc sh = do
  ad `seq` mallocArray ad (Just rc) (1 `max` n)
  return $ Array (fromElt sh) ad
  where
    n      = Sugar.size sh
    (ad,_) = AD.runArrayData $ (,undefined) `fmap` AD.newArrayData (1024 `max` n)
      -- FIXME: small arrays moved by the GC
      -- FIXME: only the final output array needs to be allocated to full size


-- Auxiliary functions
-- -------------------

-- Fold over a boolean value, analogous to 'maybe' and 'either'
--
bool :: a -> a -> Bool -> a
bool x _ False = x
bool _ y True  = y

-- Like 'when' but in teh monadz
--
whenM :: Monad m => m Bool -> m () -> m ()
whenM predicate action = do
  doit <- predicate
  when doit action

-- Generalise concatMap to arbitrary monads
--
concatMapM :: Monad m => (a -> m [b]) -> [a] -> m [b]
concatMapM f xs = concat `liftM` mapM f xs

-- A lazier version of 'Control.Monad.sequence'
--
sequence' :: [IO a] -> IO [a]
sequence' = foldr k (return [])
  where k m ms = do { x <- m; xs <- unsafeInterleaveIO ms; return (x:xs) }

-- Extract shape dimensions as a list of 32-bit integers (the base integer width
-- of the device, and used for index calculations). Singleton dimensions are
-- considered to be of unit size.
--
-- Internally, Accelerate uses snoc-based tuple projection, while the data
-- itself is stored in reading order. Ensure we match the behaviour of regular
-- tuples and code generation thereof.
--
-- TLM: keep native integer sizes, now that we have conversion functions
--
convertIx :: R.Shape sh => sh -> [Int32]
convertIx = post . map fromIntegral . shapeToList
  where post [] = [1]
        post xs = reverse xs

-- Cautiously delete a array, checking if it still exists on the device first.
-- This is because we have over zealous reference counting.
--
deleteArray :: Elt e => Array sh e -> CIO ()
deleteArray (Array _ ad) = whenM (existsArrayData ad) (freeArray ad)

-- Apply a function to all components of an Arrays structure
--
applyArraysR
    :: (forall sh e. (Shape sh, Elt e) => Array sh e -> CIO ())
    -> ArraysR arrs
    -> arrs
    -> CIO ()
applyArraysR _  ArraysRunit         ()       = return ()
applyArraysR go (ArraysRpair r1 r0) (a1, a0) = applyArraysR go r1 a1 >> applyArraysR go r0 a0
applyArraysR go ArraysRarray        arr      = go arr
<|MERGE_RESOLUTION|>--- conflicted
+++ resolved
@@ -615,88 +615,9 @@
 freeLifted :: Val aenv -> [AccBinding aenv] -> CIO ()
 freeLifted aenv = mapM_ free
   where
-<<<<<<< HEAD
     free (ArrayVar idx) =
       let Array _ ad = prj idx aenv
       in  freeArray ad
-=======
-    applyR :: ArraysR arrs -> arrs -> [Lifted]
-    applyR ArraysRunit         ()      = []
-    applyR ArraysRarray        arr     = [FreeArray arr]
-    applyR (ArraysRpair r1 r0) (a1,a0) = applyR r1 a1 ++ applyR r0 a0
-
-liftPreAcc (PairArrays _ _)     _    = return []
-liftPreAcc (Apply _ _)          _    = return []
-
-liftPreAcc (Acond e _ _)        aenv = liftExp e aenv
-
-liftPreAcc (Use _)              _    = return []
-liftPreAcc (Unit _)             _    = return []
-liftPreAcc (Reshape _ _)        _    = return []
-liftPreAcc (Replicate _ _ _)    _    = return []
-liftPreAcc (Index _ _ _)        _    = return []
-liftPreAcc (Generate _ f)       aenv = liftFun f aenv
-liftPreAcc (Map f _)            aenv = liftFun f aenv
-liftPreAcc (ZipWith f _ _)      aenv = liftFun f aenv
-liftPreAcc (Fold1 f _)          aenv = liftFun f aenv
-liftPreAcc (Fold1Seg f _ _)     aenv = liftFun f aenv
-liftPreAcc (Scanl1 f _)         aenv = liftFun f aenv
-liftPreAcc (Scanr1 f _)         aenv = liftFun f aenv
-liftPreAcc (Fold f e _)         aenv = concatM [liftExp e aenv, liftFun f aenv]
-liftPreAcc (FoldSeg f e _ _)    aenv = concatM [liftExp e aenv, liftFun f aenv]
-liftPreAcc (Scanl f e _)        aenv = concatM [liftExp e aenv, liftFun f aenv]
-liftPreAcc (Scanr f e _)        aenv = concatM [liftExp e aenv, liftFun f aenv]
-liftPreAcc (Scanl' f e _)       aenv = concatM [liftExp e aenv, liftFun f aenv]
-liftPreAcc (Scanr' f e _)       aenv = concatM [liftExp e aenv, liftFun f aenv]
-liftPreAcc (Permute f _ g _)    aenv = concatM [liftFun f aenv, liftFun g aenv]
-liftPreAcc (Backpermute _ f _)  aenv = liftFun f aenv
-liftPreAcc (Stencil f _ _)      aenv = liftFun f aenv
-liftPreAcc (Stencil2 f _ _ _ _) aenv = liftFun f aenv
-
-
-liftFun :: PreOpenFun ExecOpenAcc env aenv a -> Val aenv -> CIO [Lifted]
-liftFun (Lam  lam)  = liftFun lam
-liftFun (Body body) = liftExp body
-
-liftTup :: Tuple (PreOpenExp ExecOpenAcc env aenv) t -> Val aenv -> CIO [Lifted]
-liftTup NilTup          _    = return []
-liftTup (t `SnocTup` e) aenv = (++) <$> liftTup t aenv <*> liftExp e aenv
-
-liftExp :: PreOpenExp ExecOpenAcc env aenv a -> Val aenv -> CIO [Lifted]
-liftExp (Var _)           _    = return []
-liftExp (Const _)         _    = return []
-liftExp (PrimConst _)     _    = return []
-liftExp (IndexNil)        _    = return []
-liftExp (Tuple t)         aenv = liftTup t aenv
-liftExp (Prj _ e)         aenv = liftExp e aenv
-liftExp (IndexCons sh i)  aenv = concatM [liftExp sh aenv, liftExp i aenv]
-liftExp (IndexHead ix)    aenv = liftExp ix aenv
-liftExp (IndexTail ix)    aenv = liftExp ix aenv
-liftExp (PrimApp _ e)     aenv = liftExp e aenv
-liftExp (Cond p t e)      aenv = concatM [liftExp p aenv, liftExp t aenv, liftExp e aenv]
-liftExp (Shape a)         aenv = do
-  (Array sh ad) <- executeOpenAcc a aenv
-  freeArray ad
-  return [FreeShape sh]
-
-liftExp (IndexScalar a e) aenv = do
-  vs               <- liftExp e aenv
-  arr@(Array sh _) <- executeOpenAcc a aenv
-  return $ vs ++ [FreeArray arr, FreeShape sh]
-
-liftExp (ShapeSize e)     aenv = liftExp e aenv
-
-
--- Bind array variables to the appropriate module references, where binding
--- names are simply derived "in order", c.f. code generation.
---
-bindLifted :: CUDA.Module -> [Lifted] -> CIO ()
-bindLifted mdl = foldM_ go (0,0)
-  where
-    go :: (Int,Int) -> Lifted -> CIO (Int,Int)
-    go (n,m) (FreeShape sh)            = bindDim n sh    >>  return (n+1,m)
-    go (n,m) (FreeArray (Array sh ad)) = bindTex m sh ad >>= \m' -> return (n,m+m')
->>>>>>> 627d918b
 
 
 bindAcc :: CUDA.Module
