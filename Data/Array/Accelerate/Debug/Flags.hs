{-# LANGUAGE CPP                      #-}
{-# LANGUAGE ForeignFunctionInterface #-}
{-# LANGUAGE TemplateHaskell          #-}
{-# LANGUAGE TypeOperators            #-}
#ifdef ACCELERATE_DEBUG
#if __GLASGOW_HASKELL >= 800
{-# OPTIONS_GHC -fno-warn-redundant-constraints #-}
#endif
#else
{-# OPTIONS_GHC -fno-warn-unused-binds   #-}
{-# OPTIONS_GHC -fno-warn-unused-do-bind #-}
{-# OPTIONS_GHC -fno-warn-unused-imports #-}
#endif
-- |
-- Module      : Data.Array.Accelerate.Debug.Flags
-- Copyright   : [2008..2017] Manuel M T Chakravarty, Gabriele Keller
--               [2009..2017] Trevor L. McDonell
-- License     : BSD3
--
-- Maintainer  : Trevor L. McDonell <tmcdonell@cse.unsw.edu.au>
-- Stability   : experimental
-- Portability : non-portable (GHC extensions)
--
-- Option parsing for debug flags
--

module Data.Array.Accelerate.Debug.Flags (

  Flags, Mode,
  acc_sharing, exp_sharing, fusion, simplify, flush_cache, fast_math, verbose,
  dump_phases, dump_sharing, dump_simpl_stats, dump_simpl_iterations, dump_vectorisation,
  dump_dot, dump_simpl_dot, dump_gc, dump_gc_stats, debug_cc, dump_cc, dump_ld, dump_asm,
  dump_exec, dump_sched, seq_chunk_size,

  accInit,
  queryFlag, setFlag, setFlags, clearFlag, clearFlags,
  when, unless,

) where

import Control.Monad.IO.Class
import Data.IORef
import Data.Label
import Data.Label.Derive
import Data.List
import System.Environment
import System.IO.Unsafe
import Text.PrettyPrint                         hiding ( Mode )
import qualified Control.Monad                  as M ( when, unless )

import Foreign.C
import Foreign.Marshal
import Foreign.Ptr
import GHC.Foreign                              as GHC
import GHC.IO.Encoding                          ( getFileSystemEncoding )

import Debug.Trace


data FlagSpec flag = Option String              -- external form
                            flag                -- internal form

-- The runtime debug and control options supported by Accelerate. This is a bit
-- awkward, as we process both frontend as well as backend option flags, but
-- gives some control over error messages and overlapping options.
--
<<<<<<< HEAD
fclabels [d|
  data Flags = Flags
    {
      -- Functionality and phase control
      -- -------------------------------
      --
      -- These are Maybe types because they will only override the backend
      -- options if the user specifies a value
      --
      acc_sharing               :: !(Maybe Bool)        -- recover sharing of array computations
    , exp_sharing               :: !(Maybe Bool)        -- recover sharing of scalar expressions
    , fusion                    :: !(Maybe Bool)        -- fuse array expressions
    , simplify                  :: !(Maybe Bool)        -- simplify scalar expressions
--    , unfolding_use_threshold   :: !(Maybe Int)         -- the magic cut-off figure for inlining
    , flush_cache               :: !(Maybe Bool)        -- delete persistent compilation cache(s)
    , fast_math                 :: !(Maybe Bool)        -- use faster, less precise math library operations
    , seq_chunk_size            :: !(Maybe Int)         -- compute sequences in chunks of this size

      -- Debug trace
      -- -----------
    , verbose                   :: !Bool                -- be very chatty

      -- optimisation and simplification
    , dump_phases               :: !Bool                -- print information about each phase of the compiler
    , dump_sharing              :: !Bool                -- sharing recovery phase
    , dump_simpl_stats          :: !Bool                -- statistics form fusion/simplification
    , dump_simpl_iterations     :: !Bool                -- output from each simplifier iteration
    , dump_vectorisation        :: !Bool                -- output from the vectoriser
    , dump_dot                  :: !Bool                -- generate dot output of the program
    , dump_simpl_dot            :: !Bool                -- generate simplified dot output

      -- garbage collection
    , dump_gc                   :: !Bool                -- trace garbage collector
    , dump_gc_stats             :: !Bool                -- print final GC statistics

      -- code generation / compilation
    , debug_cc                  :: !Bool                -- compile with debug symbols
    , dump_cc                   :: !Bool                -- trace code generation & compilation
    , dump_ld                   :: !Bool                -- trace runtime linker
    , dump_asm                  :: !Bool                -- trace assembler

      -- execution
    , dump_exec                 :: !Bool                -- trace execution
    , dump_sched                :: !Bool                -- trace scheduler
    }
 |]
=======
data Flags = Flags
  {
    -- Functionality and phase control
    -- -------------------------------
    --
    -- These are Maybe types because they will only override the backend
    -- options if the user specifies a value
    --
    _acc_sharing              :: !(Maybe Bool)        -- recover sharing of array computations
  , _exp_sharing              :: !(Maybe Bool)        -- recover sharing of scalar expressions
  , _fusion                   :: !(Maybe Bool)        -- fuse array expressions
  , _simplify                 :: !(Maybe Bool)        -- simplify scalar expressions
  -- , _unfolding_use_threshold  :: !(Maybe Int)         -- the magic cut-off figure for inlining
  , _flush_cache              :: !(Maybe Bool)        -- delete persistent compilation cache(s)
  , _fast_math                :: !(Maybe Bool)        -- use faster, less precise math library operations

    -- Debug trace
    -- -----------
  , _verbose                  :: !Bool                -- be very chatty

    -- optimisation and simplification
  , _dump_phases              :: !Bool                -- print information about each phase of the compiler
  , _dump_sharing             :: !Bool                -- sharing recovery phase
  , _dump_simpl_stats         :: !Bool                -- statistics form fusion/simplification
  , _dump_simpl_iterations    :: !Bool                -- output from each simplifier iteration
  , _dump_vectorisation       :: !Bool                -- output from the vectoriser
  , _dump_dot                 :: !Bool                -- generate dot output of the program
  , _dump_simpl_dot           :: !Bool                -- generate simplified dot output

    -- garbage collection
  , _dump_gc                  :: !Bool                -- trace garbage collector
  , _dump_gc_stats            :: !Bool                -- print final GC statistics

    -- code generation / compilation
  , _debug_cc                 :: !Bool                -- compile with debug symbols
  , _dump_cc                  :: !Bool                -- trace code generation & compilation
  , _dump_ld                  :: !Bool                -- trace runtime linker
  , _dump_asm                 :: !Bool                -- trace assembler

    -- execution
  , _dump_exec                :: !Bool                -- trace execution
  , _dump_sched               :: !Bool                -- trace scheduler
  }

-- Generate labels with INLINE pragmas
$(mkLabelsWith defaultNaming True False False True ''Flags)
>>>>>>> c39e67ff


allFlags :: [FlagSpec (Flags -> Flags)]
allFlags
  =  map (enable  'd') dflags
  ++ map (enable  'f') fflags ++ map (disable 'f') fflags
  ++ [ Option "chunk-size" id]
  where
    enable  p (Option f go) = Option ('-':p:f)        (go True)
    disable p (Option f go) = Option ('-':p:"no-"++f) (go False)


-- These @-f\<blah\>@ phase control flags can be reversed with @-fno-\<blah\>@
--
fflags :: [FlagSpec (Bool -> Flags -> Flags)]
fflags =
  [ Option "acc-sharing"                (set' acc_sharing)
  , Option "exp-sharing"                (set' exp_sharing)
  , Option "fusion"                     (set' fusion)
  , Option "simplify"                   (set' simplify)
  , Option "flush-cache"                (set' flush_cache)
  , Option "fast-math"                  (set' fast_math)
  ]
  where
    set' f v = set f (Just v)

-- These debugging flags default to off and can be enable with @-d\<blah\>@
--
dflags :: [FlagSpec (Bool -> Flags -> Flags)]
dflags =
  [ Option "verbose"                    (set verbose)
  , Option "dump-phases"                (set dump_phases)
  , Option "dump-sharing"               (set dump_sharing)
  , Option "dump-simpl-stats"           (set dump_simpl_stats)
  , Option "dump-simpl-iterations"      (set dump_simpl_iterations)
  , Option "dump-vectorisation"         (set dump_vectorisation)
  , Option "dump-dot"                   (set dump_dot)
  , Option "dump-simpl-dot"             (set dump_simpl_dot)
  , Option "dump-gc"                    (set dump_gc)
  , Option "dump-gc-stats"              (set dump_gc_stats)
  , Option "debug-cc"                   (set debug_cc)
  , Option "dump-cc"                    (set dump_cc)
  , Option "dump-ld"                    (set dump_ld)
  , Option "dump-asm"                   (set dump_asm)
  , Option "dump-exec"                  (set dump_exec)
  , Option "dump-sched"                 (set dump_sched)
  ]


class DebugFlag a where
  def :: a

instance DebugFlag Bool where
  {-# INLINE def #-}
  def = False

instance DebugFlag (Maybe a) where
  {-# INLINE def #-}
  def = Nothing


-- | A bit of a hack to get the command line options processing out of the way.
--
-- We would like to have this automatically called once during program
-- initialisation, so that our command-line debug flags between +ACC .. [-ACC]
-- don't interfere with other programs.
--
-- Hacks beget hacks beget hacks...
--
accInit :: IO ()
#ifdef ACCELERATE_DEBUG
accInit = _flags `seq` return ()
#else
accInit = getUpdateArgs >> return ()
#endif

-- Initialise the debugging flags structure. This reads from both the command
-- line arguments as well as the environment variable "ACCELERATE_FLAGS".
-- Where applicable, options on the command line take precedence.
--
-- This is only available when compiled with debugging mode, because trying to
-- access it at any other time is an error.
--
#ifdef ACCELERATE_DEBUG
initialiseFlags :: IO Flags
initialiseFlags = do
  argv  <- getUpdateArgs
  env   <- maybe [] words `fmap` lookupEnv "ACCELERATE_FLAGS"
  return $ parse (env ++ argv)
  where
    defaults            = Flags def def def def def def def def def def def def def def def def def def def def def def def

    parse               = foldl parse1 defaults
    parse1 opts this
      | "-chunk-size=" `isPrefixOf` this
      = let arg = tail $ dropWhile (/='=') this
            r = reads arg
        in case r of
             [(n, "")] | n > 0 -> set seq_chunk_size (Just n) opts
             _ -> trace ("Illegal argument to chunk-size: " ++ show arg ++ ". Expected positive integer.") opts
    parse1 opts this    =
      case filter (\(Option flag _) -> this `isPrefixOf` flag) allFlags of
        [Option _ go]   -> go opts
        []              -> trace unknown opts
        alts            -> case find (\(Option flag _) -> flag == this) alts of
                             Just (Option _ go) -> go opts
                             Nothing            -> trace (ambiguous alts) opts
      where
        unknown         = render $ text "Unknown option:" <+> quotes (text this)
        ambiguous alts  = render $
          vcat [ text "Ambiguous option:" <+> quotes (text this)
               , text ""
               , text "Did you mean one of these?"
               , nest 4 $ vcat (map (\(Option s _) -> text s) alts)
               ]
#endif


-- If the command line arguments include a section "+ACC ... [-ACC]" then return
-- that section, and update the command line arguments to not include that part.
--
getUpdateArgs :: IO [String]
getUpdateArgs = do
  argv <- getArgs
  --
  let (before, r1)      = span (/= "+ACC") argv
      (flags,  r2)      = span (/= "-ACC") $ dropWhile (== "+ACC") r1
      after             = dropWhile (== "-ACC") r2
  --
#ifdef ACCELERATE_DEBUG
  prog <- getProgName
  setProgArgv (prog : before ++ after)
#else
  M.unless (null flags)
    $ error "Data.Array.Accelerate: Debugging options are disabled. Reinstall package 'accelerate' with '-fdebug' to enable them."
#endif
  return flags


-- This is only defined in debug mode because to access it at any other time
-- should be an error.
--
#ifdef ACCELERATE_DEBUG
{-# NOINLINE _flags #-}
_flags :: IORef Flags
_flags = unsafePerformIO $ newIORef =<< initialiseFlags
#endif

{-# INLINE queryFlag #-}
queryFlag :: DebugFlag a => (Flags :-> a) -> IO a
#ifdef ACCELERATE_DEBUG
queryFlag f = get f `fmap` readIORef _flags
#else
queryFlag _ = return def
#endif


type Mode = Flags :-> Bool

setFlag, clearFlag :: Mode -> IO ()
setFlag f   = setFlags [f]
clearFlag f = clearFlags [f]

setFlags, clearFlags :: [Mode] -> IO ()
#ifdef ACCELERATE_DEBUG
setFlags f   = modifyIORef _flags (\opt -> foldr (flip set True)  opt f)
clearFlags f = modifyIORef _flags (\opt -> foldr (flip set False) opt f)
#else
setFlags _   = return ()
clearFlags _ = return ()
#endif


-- | Conditional execution of a monadic debugging expression
--
{-# INLINEABLE when #-}
when :: MonadIO m => Mode -> m () -> m ()
when f s = do
  yes <- liftIO $ queryFlag f
  M.when yes s

-- | The opposite of 'when'
--
{-# INLINEABLE unless #-}
unless :: MonadIO m => Mode -> m () -> m ()
unless f s = do
  yes <- liftIO $ queryFlag f
  M.unless yes s


#ifdef ACCELERATE_DEBUG
-- Stolen from System.Environment
--
setProgArgv :: [String] -> IO ()
setProgArgv argv = do
  enc <- getFileSystemEncoding
  vs  <- mapM (GHC.newCString enc) argv >>= newArray0 nullPtr
  c_setProgArgv (genericLength argv) vs

foreign import ccall unsafe "setProgArgv"
  c_setProgArgv  :: CInt -> Ptr CString -> IO ()
#endif<|MERGE_RESOLUTION|>--- conflicted
+++ resolved
@@ -64,54 +64,6 @@
 -- awkward, as we process both frontend as well as backend option flags, but
 -- gives some control over error messages and overlapping options.
 --
-<<<<<<< HEAD
-fclabels [d|
-  data Flags = Flags
-    {
-      -- Functionality and phase control
-      -- -------------------------------
-      --
-      -- These are Maybe types because they will only override the backend
-      -- options if the user specifies a value
-      --
-      acc_sharing               :: !(Maybe Bool)        -- recover sharing of array computations
-    , exp_sharing               :: !(Maybe Bool)        -- recover sharing of scalar expressions
-    , fusion                    :: !(Maybe Bool)        -- fuse array expressions
-    , simplify                  :: !(Maybe Bool)        -- simplify scalar expressions
---    , unfolding_use_threshold   :: !(Maybe Int)         -- the magic cut-off figure for inlining
-    , flush_cache               :: !(Maybe Bool)        -- delete persistent compilation cache(s)
-    , fast_math                 :: !(Maybe Bool)        -- use faster, less precise math library operations
-    , seq_chunk_size            :: !(Maybe Int)         -- compute sequences in chunks of this size
-
-      -- Debug trace
-      -- -----------
-    , verbose                   :: !Bool                -- be very chatty
-
-      -- optimisation and simplification
-    , dump_phases               :: !Bool                -- print information about each phase of the compiler
-    , dump_sharing              :: !Bool                -- sharing recovery phase
-    , dump_simpl_stats          :: !Bool                -- statistics form fusion/simplification
-    , dump_simpl_iterations     :: !Bool                -- output from each simplifier iteration
-    , dump_vectorisation        :: !Bool                -- output from the vectoriser
-    , dump_dot                  :: !Bool                -- generate dot output of the program
-    , dump_simpl_dot            :: !Bool                -- generate simplified dot output
-
-      -- garbage collection
-    , dump_gc                   :: !Bool                -- trace garbage collector
-    , dump_gc_stats             :: !Bool                -- print final GC statistics
-
-      -- code generation / compilation
-    , debug_cc                  :: !Bool                -- compile with debug symbols
-    , dump_cc                   :: !Bool                -- trace code generation & compilation
-    , dump_ld                   :: !Bool                -- trace runtime linker
-    , dump_asm                  :: !Bool                -- trace assembler
-
-      -- execution
-    , dump_exec                 :: !Bool                -- trace execution
-    , dump_sched                :: !Bool                -- trace scheduler
-    }
- |]
-=======
 data Flags = Flags
   {
     -- Functionality and phase control
@@ -127,6 +79,7 @@
   -- , _unfolding_use_threshold  :: !(Maybe Int)         -- the magic cut-off figure for inlining
   , _flush_cache              :: !(Maybe Bool)        -- delete persistent compilation cache(s)
   , _fast_math                :: !(Maybe Bool)        -- use faster, less precise math library operations
+  , _seq_chunk_size           :: !(Maybe Int)         -- compute sequences in chunks of this size
 
     -- Debug trace
     -- -----------
@@ -158,7 +111,6 @@
 
 -- Generate labels with INLINE pragmas
 $(mkLabelsWith defaultNaming True False False True ''Flags)
->>>>>>> c39e67ff
 
 
 allFlags :: [FlagSpec (Flags -> Flags)]
