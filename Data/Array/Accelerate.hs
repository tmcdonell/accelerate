-- |
-- Module      : Data.Array.Accelerate
-- Copyright   : [2008..2016] Manuel M T Chakravarty, Gabriele Keller
--               [2009..2016] Trevor L. McDonell
--               [2013..2016] Robert Clifton-Everest
--               [2014..2014] Frederik M. Madsen
-- License     : BSD3
--
-- Maintainer  : Manuel M T Chakravarty <chak@cse.unsw.edu.au>
-- Stability   : experimental
-- Portability : non-portable (GHC extensions)
--
-- @Data.Array.Accelerate@ defines an embedded language of array computations
-- for high-performance computing in Haskell. Computations on multi-dimensional,
-- regular arrays are expressed in the form of parameterised collective
-- operations such as maps, reductions, and permutations. These computations are
-- online compiled and can be executed on a range of architectures.
--
-- [/Abstract interface:/]
--
-- The types representing array computations are only exported abstractly;
-- client code can generate array computations and submit them for execution,
-- but it cannot inspect these computations. This is to allow for more
-- flexibility for future extensions of this library.
--
-- [/Stratified language:/]
--
-- Accelerate distinguishes the types of collective operations 'Acc' from the
-- type of scalar operations 'Exp' to achieve a stratified language. Collective
-- operations comprise many scalar computations that are executed in parallel,
-- but scalar computations /can not/ contain collective operations. This
-- separation excludes /nested, irregular/ data-parallelism statically; instead,
-- Accelerate is limited to /flat data-parallelism/ involving only regular,
-- multi-dimensional arrays.
--
-- [/Code execution:/]
--
-- Several backends are available which can be used to evaluate accelerate
-- programs:
--
-- * "Data.Array.Accelerate.Interpreter": simple interpreter in Haskell as a
--   reference implementation defining the semantics of the Accelerate language
--
-- * <http://hackage.haskell.org/package/accelerate-llvm-native accelerate-llvm-native>:
--   implementation supporting parallel execution on multicore CPUs (e.g. x86).
--
-- * <http://hackage.haskell.org/package/accelerate-llvm-ptx accelerate-llvm-ptx>:
--   implementation supporting parallel execution on CUDA-capable NVIDIA GPUs.
--
-- * <http://hackage.haskell.org/package/accelerate-cuda accelerate-cuda>:
--   an older implementation supporting parallel execution on CUDA-capable
--   NVIDIA GPUs. /__NOTE:__ This backend is being deprecated in favour of @accelerate-llvm-ptx@./
--
-- [/Examples:/]
--
-- * The <http://hackage.haskell.org/package/accelerate-examples accelerate-examples>
--   package demonstrates a range of computational kernels and several complete
--   applications:
--
--      - Implementation of the <https://en.wikipedia.org/wiki/Canny_edge_detector canny edge detector>
--      - Interactive <https://en.wikipedia.org/wiki/Mandelbrot_set Mandelbrot set> generator
--      - <https://en.wikipedia.org/wiki/N-body N-body simulation> of gravitational attraction between large bodies
--      - Implementation of the <https://en.wikipedia.org/wiki/Pagerank PageRank> algorithm
--      - A simple, real-time, interactive <https://en.wikipedia.org/wiki/Ray_tracing ray tracer>.
--      - A particle based simulation of stable fluid flows
--      - A cellular automaton simulation
--      - A "password recovery" tool, for dictionary attacks on MD5 hashes.
--
--      <<http://i.imgur.com/RwCzQVw.jpg accelerate-mandelbrot>>
--      <<http://i.imgur.com/7ohhKm9.jpg accelerate-ray>>
--
-- * <http://hackage.haskell.org/package/lulesh-accelerate lulesh-accelerate>
--   is an implementation of the Livermore Unstructured Lagrangian Explicit
--   Shock Hydrodynamics (LULESH) application. LULESH is representative of
--   typical hydrodynamics codes, although simplified and hard-coded to solve
--   the Sedov blast problem on an unstructured hexahedron mesh.
--
--      - For more information on LULESH: <https://codesign.llnl.gov/lulesh.php>.
--
--      <<https://codesign.llnl.gov/images/sedov-3d-LLNL.png>>
--
-- [/Additional components:/]
--
-- * <https://hackage.haskell.org/package/accelerate-io accelerate-io>: Fast
-- conversion between Accelerate arrays and other formats (e.g. Repa, Vector).
--
-- * <https://hackage.haskell.org/package/accelerate-fft accelerate-fft>: Fast
-- Fourier transform, with FFI bindings to optimised implementations.
--
-- * <https://hackage.haskell.org/package/colour-accelerate colour-accelerate>:
-- Colour representations in Accelerate (RGB, sRGB, HSV, and HSL).
--
-- * <https://hackage.haskell.org/package/gloss-accelerate gloss-accelerate>:
-- Generate <https://hackage.haskell.org/package/gloss gloss> pictures from
-- Accelerate.
--
-- * <https://hackage.haskell.org/package/gloss-raster-accelerate gloss-raster-accelerate>:
-- Parallel rendering of raster images and animations.
--
-- * <https://hackage.haskell.org/package/lens-accelerate lens-accelerate>:
-- <https://hackage.haskell.org/package/lens Lens> operators for Accelerate
-- types.
--
-- * <https://hackage.haskell.org/package/linear-accelerate linear-accelerate>:
-- <https://hackage.haskell.org/package/linear Linear> vector space types for
-- Accelerate.
--
-- * <https://hackage.haskell.org/package/mwc-random-accelerate mwc-random-accelerate>:
-- Generate Accelerate arrays filled with high-quality pseudorandom numbers.
--
-- [/Contact:/]
--
-- * Mailing list for both use and development discussion:
--
--     * <mailto:accelerate-haskell@googlegroups.com>
--     * http://groups.google.com/group/accelerate-haskell
--
-- * Bug reports: https://github.com/AccelerateHS/accelerate/issues
--
-- * Maintainers:
--
--     * Trevor L. McDonell: <mailto:tmcdonell@cse.unsw.edu.au>
--     * Manuel M T Chakravarty: <mailto:chak@cse.unsw.edu.au>
--
-- [/Tip:/]
--
-- Accelerate tends to stress GHC's garbage collector, so it helps to increase
-- the default GC allocation sizes. This can be done when running an executable
-- by specifying RTS options on the command line, for example:
--
-- > ./foo +RTS -A64M -n2M -RTS
--
-- You can make these settings the default by adding the following @ghc-options@
-- to your @.cabal@ file or similar:
--
-- > ghc-options: -with-rtsopts=-n2M -with-rtsopts=-A64M
--
-- To specify RTS options you will also need to compile your program with @-rtsopts@.
--

module Data.Array.Accelerate (

  -- * The /Accelerate/ Array Language
  -- ** Embedded array computations
  Acc,

  -- *** Arrays
  Array, Arrays, Scalar, Vector, Segments,

  -- *** Array elements
  Elt,

  -- *** Array shapes & indices
  -- $shapes_and_indices
  --
  Z(..), (:.)(..),
  DIM0, DIM1, DIM2, DIM3, DIM4, DIM5, DIM6, DIM7, DIM8, DIM9,
  Shape, Slice(..), All(..), Any(..),
  -- Split(..), Divide(..), Division(..),

  -- ** Array access
  -- *** Element indexing
  (!), (!!), the,

  -- *** Shape information
  null, length, shape, size, shapeSize,

  -- ** Construction
  -- *** Introduction
  use, unit,

  -- *** Initialisation
  generate, fill,

  -- *** Enumeration
  enumFromN, enumFromStepN,

  -- *** Concatenation
  (++),

  -- ** Composition
  -- *** Flow control
  (?|), acond, awhile,
  IfThenElse(..),

  -- *** Controlling execution
  (>->),
  compute,

  -- ** Element-wise operations
  -- *** Indexing
  indexed,

  -- *** Mapping
  map, imap,

  -- *** Zipping
  zipWith, zipWith3, zipWith4, zipWith5, zipWith6, zipWith7, zipWith8, zipWith9,
  izipWith, izipWith3, izipWith4, izipWith5, izipWith6, izipWith7, izipWith8, izipWith9,
  zip, zip3, zip4, zip5, zip6, zip7, zip8, zip9,

  -- *** Unzipping
  unzip, unzip3, unzip4, unzip5, unzip6, unzip7, unzip8, unzip9,

  -- ** Modifying Arrays
  -- *** Shape manipulation
  reshape, flatten,

  -- *** Replication
  replicate,

  -- *** Extracting sub-arrays
  slice,
  init, tail, take, drop, slit,

  -- *** Permutations
  -- **** Forward permutation (scatter)
  permute,
  ignore,
  scatter,

  -- **** Backward permutation (gather)
  backpermute,
  gather,

  -- **** Specialised permutations
  reverse, transpose,

  -- *** Filtering
  filter,

  -- ** Folding
  fold, fold1, foldAll, fold1All,

  -- *** Segmented reductions
  foldSeg, fold1Seg,

  -- *** Specialised reductions
  all, any, and, or, sum, product, minimum, maximum,

  -- ** Scans (prefix sums)
  scanl, scanl1, scanl', scanr, scanr1, scanr',
  prescanl, postscanl, prescanr, postscanr,

  -- *** Segmented scans
  scanlSeg, scanl1Seg, scanl'Seg, prescanlSeg, postscanlSeg,
  scanrSeg, scanr1Seg, scanr'Seg, prescanrSeg, postscanrSeg,

  -- ** Stencils
  stencil, stencil2,

<<<<<<< HEAD
  -- ** Sequence elimination
  collect,

  -- ** Sequence producers
  streamIn, subarrays, produce, produceScalar,
  toSeq, toSeqInner, toSeqOuter,

  -- ** Sequence transducers
  mapSeq, zipWithSeq, mapSeqE, zipWithSeqE, zipSeq, unzipSeq,

  -- ** Sequence consumers
  foldSeqE, fromSeq, elements, shapes, tabulate, foldBatch, foldSeqFlatten,

  -- *** Specification
=======
  -- *** Stencil specification
>>>>>>> 7509ed14
  Stencil, Boundary(..),

  -- *** Common stencil patterns
  Stencil3, Stencil5, Stencil7, Stencil9,
  Stencil3x3, Stencil5x3, Stencil3x5, Stencil5x5,
  Stencil3x3x3, Stencil5x3x3, Stencil3x5x3, Stencil3x3x5, Stencil5x5x3, Stencil5x3x5,
  Stencil3x5x5, Stencil5x5x5,

<<<<<<< HEAD
  -- ** Foreign
  foreignAcc,
  foreignExp,
  VectorisedForeign(..), LiftedType(..),
=======
  -- -- ** Sequence operations
  -- collect,

  -- -- ** Sequence producers
  -- streamIn, toSeq, generateSeq,

  -- -- ** Sequence transducers
  -- mapSeq, zipWithSeq, scanSeq,

  -- -- ** Sequence consumers
  -- foldSeq, foldSeqFlatten, fromSeq, fromSeqElems, fromSeqShapes,
  -- toSeqInner, toSeqOuter2, toSeqOuter3,
>>>>>>> 7509ed14

  -- ---------------------------------------------------------------------------
  -- * The /Accelerate/ Expression Language
  -- ** Scalar data types
  Exp,

  -- ** Type classes
  -- *** Basic type classes
  Eq(..),
  Ord(..),
  -- Enum, -- vacuous
  Bounded, minBound, maxBound,

  -- *** Numeric type classes
  Num, (+), (-), (*), negate, abs, signum, fromInteger,
  -- Real, -- vacuous
  Integral, quot, rem, div, mod, quotRem, divMod,
  Fractional, (/), recip, fromRational,
  Floating, pi, sin, cos, tan, asin, acos, atan, sinh, cosh, tanh, asinh, acosh, atanh, exp, sqrt, log, (**), logBase,
  RealFrac(..), div', mod', divMod',
  RealFloat(..),

  -- *** Numeric conversion classes
  FromIntegral(..),
  ToFloating(..),

  -- ** Lifting and Unlifting
  -- $lifting_and_unlifting
  --
  Lift(..), Unlift(..),
  lift1, lift2, lift3,
  ilift1, ilift2, ilift3,

  -- ** Scalar operations
  -- *** Introduction
  constant,

  -- *** Tuples
  fst, afst, snd, asnd, curry, uncurry,

  -- *** Flow control
  (?), caseof, cond, while, iterate,

  -- *** Scalar reduction
  sfoldl,

  -- *** Logical operations
  (&&), (||), not,

  -- *** Numeric operations
  subtract, even, odd, gcd, lcm, (^), (^^),

  -- *** Shape manipulation
  index0, index1, unindex1, index2, unindex2, index3, unindex3,
  indexHead, indexTail,
  toIndex, fromIndex,
  intersect, indexTrans,

  -- *** Conversions
  ord, chr, boolToInt, bitcast,

  -- ---------------------------------------------------------------------------
  -- * Foreign Function Interface (FFI)
  foreignAcc,
  foreignExp,

  -- ---------------------------------------------------------------------------
  -- * Plain arrays
  -- ** Operations
  arrayRank, arrayShape, arraySize, indexArray,

  -- ** Getting data in
  -- $getting_data_in

  -- *** Function
  fromFunction,

  -- *** Lists
  fromList, toList,

  -- ---------------------------------------------------------------------------
  -- * Prelude re-exports
  (.), ($), error, undefined, const,

  -- ---------------------------------------------------------------------------
  -- Types
  Int, Int8, Int16, Int32, Int64,
  Word, Word8, Word16, Word32, Word64,
  Float, Double,
  Bool(..), Char,

  CFloat, CDouble,
  CShort, CUShort, CInt, CUInt, CLong, CULong, CLLong, CULLong,
  CChar, CSChar, CUChar,

  -- | Avoid using these in your own functions wherever possible.
  IsScalar, IsNum, IsBounded, IsIntegral, IsFloating, IsNonNum,

) where

-- friends
import Data.Array.Accelerate.Array.Sugar                            hiding ( (!), rank, shape, size, toIndex, fromIndex, intersect, ignore, transpose )
import Data.Array.Accelerate.Classes
import Data.Array.Accelerate.Language
import Data.Array.Accelerate.Prelude
import Data.Array.Accelerate.Trafo                                  () -- show instances
import Data.Array.Accelerate.Type
import qualified Data.Array.Accelerate.Array.Sugar                  as S

-- re-exported from D.A.A.Classes.Num but not found (GHC<8 bug)
import Prelude                                                      ( (.), ($), undefined, error, const, fromInteger )


-- Renamings
-- ---------
--
-- FIXME: these all need to go into a separate module for separate importing!

-- rename as '(!)' is already used by the EDSL for indexing

-- | Array indexing in plain Haskell code.
--
indexArray :: Array sh e -> sh -> e
indexArray = (S.!)

-- | Rank of an array.
--
arrayRank :: Shape sh => sh -> Int
arrayRank = S.rank

-- |Array shape in plain Haskell code.
--
arrayShape :: Shape sh => Array sh e -> sh
arrayShape = S.shape
-- rename as 'shape' is already used by the EDSL to query an array's shape

-- | Total number of elements in an array of the given 'Shape'.
--
arraySize :: Shape sh => sh -> Int
arraySize = S.size

-- Named documentation chunks
-- --------------------------

-- $shapes_and_indices
--
-- Operations in Accelerate take the form of collective operations over arrays
-- of the type @'Array' sh e@. Much like the
-- <https://hackage.haskell.org/package/repa repa> library, arrays in Accelerate
-- are parameterised by a type /sh/ which determines the dimensionality of the
-- array and the type of each index, as well as the type of each element of the
-- array /e/.
--
-- Shape types, and multidimensional array indices, are built like lists
-- (technically; a heterogeneous snoc-list) using 'Z' and (':.'):
--
-- > data Z = Z
-- > data tail :. head = tail :. head
--
-- Here, the constructor 'Z' corresponds to a shape with zero dimension (or
-- a 'Scalar' array, with one element) and is used to mark the end of the list.
-- The constructor (':.') adds additional dimensions to the shape on the
-- /right/. For example:
--
-- > Z :. Int
--
-- is the type of the shape of a one-dimensional array ('Vector') indexed by an
-- 'Int', while:
--
-- > Z :. Int :. Int
--
-- is the type of the shape of a two-dimensional array (a matrix) indexed by an
-- 'Int' in each dimension.
--
-- This style is used to construct both the /type/ and /value/ of the shape. For
-- example, to define the shape of a vector of ten elements:
--
-- > sh :: Z :. Int
-- > sh = Z :. 10
--
-- Note that the right-most index is the /innermost/ dimension. This is the
-- fastest-varying index, and corresponds to the elements of the array which are
-- adjacent in memory.
--

-- $lifting_and_unlifting
--
-- A value of type 'Int' is a plain Haskell value (unlifted), whereas an @Exp
-- Int@ is a /lifted/ value, that is, an integer lifted into the domain of
-- embedded expressions (an abstract syntax tree in disguise). Both 'Acc' and
-- 'Exp' are /surface types/ into which values may be lifted. Lifting plain
-- array and scalar surface types is equivalent to 'use' and 'constant'
-- respectively.
--
-- In general an @Exp Int@ cannot be unlifted into an 'Int', because the actual
-- number will not be available until a later stage of execution (e.g. during
-- GPU execution, when 'run' is called). Similarly an @Acc array@ can not be
-- unlifted to a vanilla 'array'; you should instead 'run' the expression with
-- a specific backend to evaluate it.
--
-- Lifting and unlifting are also used to pack and unpack an expression into and
-- out of constructors such as tuples, respectively. Those expressions, at
-- runtime, will become tuple dereferences. For example:
--
-- >>> let sh = constant (Z :. 4 :. 10)   :: Exp DIM2
-- >>> let Z :. x :. y = unlift sh        :: Z :. Exp Int :. Exp Int
-- >>> let t = lift (x,y)                 :: Exp (Int, Int)
--
-- >>> let r  = scanl' f z xs             :: (Acc (Vector Int), Acc (Scalar Int))
-- >>> let r' = lift r                    :: Acc (Vector Int, Scalar Int)
--
-- [/Note:/]
--
-- Use of 'lift' and 'unlift' is probably the most common source of type errors
-- when using Accelerate. GHC is not very good at determining the type the
-- [un]lifted expression should have, so it is often necessary to add an
-- explicit type signature.
--
-- For example, in the following GHC will complain that it can not determine the
-- type of 'y', even though we might expect that to be obvious (or for it to not
-- care):
--
-- > fst :: (Elt a, Elt b) => Exp (a,b) -> Exp a
-- > fst t = let (x,y) = unlift t in x
--
-- The fix is to instead add an explicit type signature. Note that this requires
-- the @ScopedTypeVariables@ extension and to bring the type variables @a@ and
-- @b@ into scope with @forall@:
--
-- > fst :: forall a b. (Elt a, Elt b) => Exp (a,b) -> Exp a
-- > fst t = let (x,y) = unlift t  :: (Exp a, Exp b)
-- >         in x
--

-- $getting_data_in
-- #getting_data_in#
--
-- We often need to generate or read data into an 'Array' so that it can be used
-- in Accelerate. The base @accelerate@ library includes basic conversions
-- routines, but for additional functionality see the
-- <http://hackage.haskell.org/package/accelerate-io accelerate-io> package,
-- which includes conversions between:
--
--  * <https://hackage.haskell.org/package/repa repa>: another Haskell library for high-performance parallel arrays
--  * <https://hackage.haskell.org/package/vector vector>: efficient boxed and unboxed one-dimensional arrays
--  * <https://hackage.haskell.org/package/array array>: immutable arrays
--  * <https://hackage.haskell.org/package/bmp BMP>: uncompressed BMP image files
--  * <https://hackage.haskell.org/package/bytestring bytestring> compact, immutable binary data
--  * As well as copying data directly from raw 'Foreign.Ptr.Ptr's
--
<<<<<<< HEAD
{-# INLINE fromFunction #-}
fromFunction :: (Shape sh, Elt e) => sh -> (sh -> e) -> Array sh e
fromFunction = newArray
=======
>>>>>>> 7509ed14
<|MERGE_RESOLUTION|>--- conflicted
+++ resolved
@@ -249,24 +249,7 @@
   -- ** Stencils
   stencil, stencil2,
 
-<<<<<<< HEAD
-  -- ** Sequence elimination
-  collect,
-
-  -- ** Sequence producers
-  streamIn, subarrays, produce, produceScalar,
-  toSeq, toSeqInner, toSeqOuter,
-
-  -- ** Sequence transducers
-  mapSeq, zipWithSeq, mapSeqE, zipWithSeqE, zipSeq, unzipSeq,
-
-  -- ** Sequence consumers
-  foldSeqE, fromSeq, elements, shapes, tabulate, foldBatch, foldSeqFlatten,
-
-  -- *** Specification
-=======
-  -- *** Stencil specification
->>>>>>> 7509ed14
+  -- *** Stencil Specification
   Stencil, Boundary(..),
 
   -- *** Common stencil patterns
@@ -275,25 +258,18 @@
   Stencil3x3x3, Stencil5x3x3, Stencil3x5x3, Stencil3x3x5, Stencil5x5x3, Stencil5x3x5,
   Stencil3x5x5, Stencil5x5x5,
 
-<<<<<<< HEAD
-  -- ** Foreign
-  foreignAcc,
-  foreignExp,
-  VectorisedForeign(..), LiftedType(..),
-=======
-  -- -- ** Sequence operations
-  -- collect,
-
-  -- -- ** Sequence producers
-  -- streamIn, toSeq, generateSeq,
-
-  -- -- ** Sequence transducers
-  -- mapSeq, zipWithSeq, scanSeq,
-
-  -- -- ** Sequence consumers
-  -- foldSeq, foldSeqFlatten, fromSeq, fromSeqElems, fromSeqShapes,
-  -- toSeqInner, toSeqOuter2, toSeqOuter3,
->>>>>>> 7509ed14
+  -- ** Sequence elimination
+  collect,
+
+  -- ** Sequence producers
+  streamIn, subarrays, produce, produceScalar,
+  toSeq, toSeqInner, toSeqOuter,
+
+  -- ** Sequence transducers
+  mapSeq, zipWithSeq, mapSeqE, zipWithSeqE, zipSeq, unzipSeq,
+
+  -- ** Sequence consumers
+  foldSeqE, fromSeq, elements, shapes, tabulate, foldBatch, foldSeqFlatten,
 
   -- ---------------------------------------------------------------------------
   -- * The /Accelerate/ Expression Language
@@ -359,6 +335,7 @@
   -- * Foreign Function Interface (FFI)
   foreignAcc,
   foreignExp,
+  VectorisedForeign(..), LiftedType(..),
 
   -- ---------------------------------------------------------------------------
   -- * Plain arrays
@@ -543,10 +520,4 @@
 --  * <https://hackage.haskell.org/package/bmp BMP>: uncompressed BMP image files
 --  * <https://hackage.haskell.org/package/bytestring bytestring> compact, immutable binary data
 --  * As well as copying data directly from raw 'Foreign.Ptr.Ptr's
---
-<<<<<<< HEAD
-{-# INLINE fromFunction #-}
-fromFunction :: (Shape sh, Elt e) => sh -> (sh -> e) -> Array sh e
-fromFunction = newArray
-=======
->>>>>>> 7509ed14
+--